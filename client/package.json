{
  "name": "grc-site-client",
  "private": true,
  "version": "0.0.1",
  "type": "module",
  "scripts": {
    "dev": "vite",
    "build": "tsc -b && vite build",
    "lint": "eslint .",
    "format": "npx prettier . --write",
    "preview": "vite preview",
    "test": "jest",
    "test:watch": "jest --watch"
  },
  "dependencies": {
    "@aws-amplify/ui-react": "^6.8.1",
    "@aws-sdk/credential-providers": "^3.772.0",
    "@heroicons/react": "^2.2.0",
    "@types/react-router-dom": "^5.3.3",
    "flowbite": "^2.5.2",
    "react": "^18.3.1",
    "react-dom": "^18.3.1",
    "react-router-dom": "^7.4.0",
    "survey-core": "^1.11.11",
    "survey-react-ui": "^1.11.11"
  },
  "devDependencies": {
    "@eslint/js": "^9.17.0",
    "@jest/globals": "^29.7.0",
    "@types/jest": "^29.5.14",
    "@types/node": "^22.10.2",
    "@types/react": "^18.3.18",
    "@types/react-dom": "^18.3.5",
    "@vitejs/plugin-react": "^4.3.4",
    "autoprefixer": "^10.4.20",
    "eslint": "^9.20.1",
    "eslint-plugin-react-hooks": "^5.0.0",
    "eslint-plugin-react-refresh": "^0.4.16",
    "globals": "^15.14.0",
    "jest": "^29.7.0",
    "postcss": "^8.4.49",
    "prettier": "3.4.2",
    "tailwindcss": "^3.4.17",
    "ts-jest": "^29.2.5",
    "typescript": "~5.6.2",
    "typescript-eslint": "^8.18.2",
<<<<<<< HEAD
    "vite": "^6.2.0"
=======
    "vite": "^6.3.4"
>>>>>>> dd0a6460
  }
}<|MERGE_RESOLUTION|>--- conflicted
+++ resolved
@@ -44,10 +44,6 @@
     "ts-jest": "^29.2.5",
     "typescript": "~5.6.2",
     "typescript-eslint": "^8.18.2",
-<<<<<<< HEAD
-    "vite": "^6.2.0"
-=======
     "vite": "^6.3.4"
->>>>>>> dd0a6460
   }
 }