--- conflicted
+++ resolved
@@ -22,10 +22,8 @@
           __dirname,
           "completed-assessment/index.html",
         ),
-<<<<<<< HEAD
-=======
         admin: resolve(__dirname, "admin/index.html"),
->>>>>>> edb466b6
+
         // example-page-directory: resolve(__dirname, 'path/to/page/index.html'),
       },
     },
