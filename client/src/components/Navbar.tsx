--- conflicted
+++ resolved
@@ -47,29 +47,13 @@
       }
     };
 
-<<<<<<< HEAD
     checkUser();
 
-    // Initialize Flowbite immediately and also reinitialize when DOM changes
-    initFlowbite();
-
-    // Set up a mutation observer to reinitialize Flowbite when dropdown elements change
-    const observer = new MutationObserver(() => {
+    // Initialize Flowbite after a small delay to ensure DOM is ready
+    setTimeout(() => {
       initFlowbite();
-    });
-
-    // Start observing the document body for DOM changes
-    observer.observe(document.body, {
-      childList: true,
-      subtree: true,
-    });
-
-    setLoading(false);
-=======
-    checkUser().then(() => {
       setLoading(false);
-    });
->>>>>>> 7a410673
+    }, 100);
 
     // Clean up the observer when component unmounts
     return () => {
