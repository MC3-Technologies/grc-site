import { resetAllMocks, createTestAssessmentFile } from "./setup";
import { __setMockIdentity } from "../../__mocks__/aws-amplify/auth";
import { __setMockStorageItem } from "../../__mocks__/aws-amplify/storage";
import { InProgressAssessment, CompletedAssessment } from "../assessment";

// Import ESLint disable directive for the file since we need to use 'any' in mock tests
/* eslint-disable @typescript-eslint/no-explicit-any */

// Mock the assessment module
jest.mock("../../utils/assessment", () => {
  // Create mock data storage
  const inProgressAssessments = new Map<string, MockAssessment>();
  const completedAssessments = new Map<string, MockAssessment>();

  // Create mock implementations
  const InProgressAssessment = {
    createAssessment: jest.fn(async (name: string) => {
      const id = `test-id-${Math.floor(Math.random() * 1000)}`;
      const assessment: MockAssessment = {
        id,
        name,
        currentPage: 0,
        percentCompleted: 0,
        storagePath: `assessments/test-user-id/in-progress/${id}.json`,
        version: "1",
        startedAt: new Date().toISOString(),
        createdAt: new Date().toISOString(),
        updatedAt: new Date().toISOString(),
        owner: "test-user-id",
      };
      inProgressAssessments.set(id, assessment);
      return id;
    }),

    fetchAllAssessments: jest.fn(async () => {
      return Array.from(inProgressAssessments.values());
    }),

    fetchAssessmentData: jest.fn(async (id: string) => {
      const assessment = inProgressAssessments.get(id);
      if (!assessment) {
        throw new Error("Error fetching in-progress assessments");
      }
      return assessment;
    }),

    fetchAssessmentStorageData: jest.fn(async (id) => {
      const assessment = inProgressAssessments.get(id);
      if (!assessment) {
        throw new Error("Error getting assessment storage");
      }
      // This function would be a good place to return the mock data from __setMockStorageItem
      return JSON.stringify({ id, data: `Mock data for ${id}` });
    }),

    updateAssessment: jest.fn(
      async (
        id: string,
        currentPage: number,
        percentCompleted: number,
        _file?: File,
      ) => {
        /* Using _file just to avoid no-unused-vars eslint warning */
        if (_file) {
          console.debug(_file.name); // or any small usage
        }

        const assessment = inProgressAssessments.get(id);
        if (!assessment) {
          throw new Error("Error updating assessment");
        }
        inProgressAssessments.set(id, {
          ...assessment,
          currentPage,
          percentCompleted,
        });
        return true;
      },
    ),

    deleteAssessment: jest.fn(async (id: string) => {
      if (!inProgressAssessments.has(id)) {
        throw new Error("Error deleting assessment");
      }
      inProgressAssessments.delete(id);
    }),

    // For testing purposes - not in original
    __resetMockData: () => {
      inProgressAssessments.clear();
    },

    __setMockAssessment: (assessment: MockAssessment) => {
      inProgressAssessments.set(assessment.id, assessment);
    },

    closeAssessment: jest.fn(async (id: string) => {
      const assessment = inProgressAssessments.get(id);
      if (!assessment) {
        throw new Error("Error closing assessment");
      }
      return true;
    }),

    getAssessment: jest.fn(async (id: string) => {
      const assessment = inProgressAssessments.get(id);
      if (!assessment) {
        throw new Error("Error getting assessment");
      }
      return assessment;
    }),
  };

  const CompletedAssessment = {
    fetchAllCompletedAssessments: jest.fn(async () => {
      return Array.from(completedAssessments.values());
    }),

    fetchAssessmentData: jest.fn(async (id) => {
      const assessment = completedAssessments.get(id);
      if (!assessment) {
        throw new Error("Error fetching completed assessments");
      }
      return assessment;
    }),

    fetchAssessmentStorageData: jest.fn(async (id) => {
      const assessment = completedAssessments.get(id);
      if (!assessment) {
        throw new Error("Error getting assessment storage");
      }
      // Return mock data
      return JSON.stringify({ id, data: `Mock data for ${id}` });
    }),

    deleteAssessment: jest.fn(async (id: string) => {
      if (!completedAssessments.has(id)) {
        throw new Error("Error deleting assessment");
      }
      completedAssessments.delete(id);
    }),

    completeInProgressAssessment: jest.fn(
      async (_file: File, assessmentId: string) => {
        const inProgressAssessment = inProgressAssessments.get(assessmentId);
        if (!inProgressAssessment) {
          throw new Error("Error completing assessment - not found");
        }
        // Create completed assessment
        const completedAssessment = {
          id: assessmentId,
          name: inProgressAssessment.name,
          completedAt: new Date().toISOString(),
          complianceScore: 85,
          isCompliant: true,
          storagePath: `assessments/test-user-id/completed/${assessmentId}.json`,
          version: "1",
          duration: 60,
          owner: "test-user-id",
          createdAt: inProgressAssessment.createdAt,
          updatedAt: new Date().toISOString(),
        };
        // Add to completed, remove from in-progress
        completedAssessments.set(assessmentId, completedAssessment);
        inProgressAssessments.delete(assessmentId);
      },
    ),

    // For testing purposes - not in original
    __resetMockData: () => {
      completedAssessments.clear();
    },

    __setMockAssessment: (assessment: MockAssessment) => {
      completedAssessments.set(assessment.id, assessment);
    },
  };

  return {
    InProgressAssessment,
    CompletedAssessment,
  };
});

// Define a proper interface for tests
interface MockAssessment {
  id: string;
  userId?: string;
  name?: string;
  createdAt?: string;
  updatedAt?: string;
  currentPage?: number;
  percentCompleted?: number;
  schemeId?: string;
  status?: string;
  score?: number;
  __resetMockData?: () => void;
  [key: string]: unknown;
}

// Test setup
// const inProgressAssessments = new Map<string, MockAssessment>();
// const completedAssessments = new Map<string, MockAssessment>();

// Reset mocks before each test
beforeEach(() => {
  resetAllMocks();
  __setMockIdentity("test-user-id");

  // Properly cast to appropriate types with type assertion
  const inProgressAssessmentWithMock = InProgressAssessment as unknown as {
    __resetMockData: () => void;
  };
  const completedAssessmentWithMock = CompletedAssessment as unknown as {
    __resetMockData: () => void;
  };

  inProgressAssessmentWithMock.__resetMockData();
  completedAssessmentWithMock.__resetMockData();
});

describe("InProgressAssessment", () => {
  describe("createAssessment", () => {
    test("should create a new assessment", async () => {
      // Arrange
      const testName = "Test Assessment";
      // Act
      const id = await InProgressAssessment.createAssessment(testName);
      // Assert
      expect(id).toBeTruthy();
      const assessments = await InProgressAssessment.fetchAllAssessments();
      expect(assessments.length).toBe(1);
      expect(assessments[0].name).toBe(testName);
      expect(assessments[0].percentCompleted).toBe(0);
    });
  });

  describe("fetchAllAssessments", () => {
    test("should return all in-progress assessments", async () => {
      // Arrange
      const testData = [
        {
          id: "test-id-1",
          name: "Test Assessment 1",
          currentPage: 0,
          percentCompleted: 10,
          storagePath: "assessments/test-user-id/in-progress/test-1.json",
          version: "1",
          startedAt: new Date().toISOString(),
          createdAt: new Date().toISOString(),
          updatedAt: new Date().toISOString(),
          owner: "test-user-id",
        },
        {
          id: "test-id-2",
          name: "Test Assessment 2",
          currentPage: 2,
          percentCompleted: 30,
          storagePath: "assessments/test-user-id/in-progress/test-2.json",
          version: "1",
          startedAt: new Date().toISOString(),
          createdAt: new Date().toISOString(),
          updatedAt: new Date().toISOString(),
          owner: "test-user-id",
        },
      ];
      // Add test data to mock database
      testData.forEach((assessment) =>
        (InProgressAssessment as any).__setMockAssessment(assessment),
      );
      // Act
      const result = await InProgressAssessment.fetchAllAssessments();
      // Assert
      expect(result.length).toBe(2);
      expect(result[0].name).toBe("Test Assessment 1");
      expect(result[1].name).toBe("Test Assessment 2");
    });
  });

  describe("fetchAssessmentData", () => {
    test("should return assessment data by id", async () => {
      // Arrange
      const testId = "test-id-1";
      const testAssessment = {
        id: testId,
        name: "Test Assessment",
        currentPage: 3,
        percentCompleted: 45,
        storagePath: "assessments/test-user-id/in-progress/test.json",
        version: "1",
        startedAt: new Date().toISOString(),
        createdAt: new Date().toISOString(),
        updatedAt: new Date().toISOString(),
        owner: "test-user-id",
      };
      (InProgressAssessment as any).__setMockAssessment(testAssessment);
      // Act
      const result = await InProgressAssessment.fetchAssessmentData(testId);
      // Assert
      expect(result.id).toBe(testId);
      expect(result.name).toBe("Test Assessment");
      expect(result.percentCompleted).toBe(45);
    });

    test("should throw error for non-existent id", async () => {
      // Act & Assert
      await expect(
        InProgressAssessment.fetchAssessmentData("non-existent-id"),
      ).rejects.toThrow("Error fetching in-progress assessments");
    });
  });

  describe("updateAssessment", () => {
    test("should update an existing assessment", async () => {
      // Arrange
      const testId = "test123";
      const testName = "Test Assessment";
      const initialPage = 1;
      const initialPercent = 10;

      // Setup the mock assessment data directly in the inProgressAssessment mock storage
      (InProgressAssessment as any).__setMockAssessment({
        id: testId,
        userId: "test-user-id",
        name: testName,
        currentPage: initialPage,
        percentCompleted: initialPercent,
        storagePath: `assessments/test-user-id/in-progress/${testId}.json`,
        version: "1",
        startedAt: new Date().toISOString(),
        createdAt: new Date().toISOString(),
        updatedAt: new Date().toISOString(),
        owner: "test-user-id",
      });

      // Act - pass a mock file for the optional file parameter
      const mockFile = createTestAssessmentFile();
      await InProgressAssessment.updateAssessment(testId, 2, 25, mockFile);

      // Assert - use fetchAssessmentData which is the correct method
      const updatedAssessment =
        await InProgressAssessment.fetchAssessmentData(testId);
      expect(updatedAssessment).toBeDefined();
      expect(updatedAssessment.currentPage).toBe(2);
      expect(updatedAssessment.percentCompleted).toBe(25);
    });
  });

  describe("deleteAssessment", () => {
    test("should delete an assessment and its storage", async () => {
      // Arrange
      const testId = "test-id-1";
      const testAssessment = {
        id: testId,
        name: "Test Assessment",
        currentPage: 0,
        percentCompleted: 0,
        storagePath: `assessments/test-user-id/in-progress/${testId}.json`,
        version: "1",
        startedAt: new Date().toISOString(),
        createdAt: new Date().toISOString(),
        updatedAt: new Date().toISOString(),
        owner: "test-user-id",
      };
      (InProgressAssessment as any).__setMockAssessment(testAssessment);
      __setMockStorageItem(testAssessment.storagePath, {
        question1: "answer1",
      });
      // Act
      await InProgressAssessment.deleteAssessment(testId);
      // Assert
      const assessments = await InProgressAssessment.fetchAllAssessments();
      expect(assessments.length).toBe(0);
      await expect(
        InProgressAssessment.fetchAssessmentStorageData(testId),
      ).rejects.toThrow("Error getting assessment storage");
    });
  });
});

describe("CompletedAssessment", () => {
  describe("fetchAllCompletedAssessments", () => {
    test("should return all completed assessments", async () => {
      // Arrange
      const testData = [
        {
          id: "completed-id-1",
          name: "Completed Assessment 1",
          completedAt: new Date().toISOString(),
          complianceScore: 85,
          isCompliant: true,
          storagePath: "assessments/test-user-id/completed/completed-1.json",
          version: "1",
          duration: 120,
          createdAt: new Date().toISOString(),
          updatedAt: new Date().toISOString(),
          owner: "test-user-id",
        },
        {
          id: "completed-id-2",
          name: "Completed Assessment 2",
          completedAt: new Date().toISOString(),
          complianceScore: 65,
          isCompliant: false,
          storagePath: "assessments/test-user-id/completed/completed-2.json",
          version: "1",
          duration: 45,
          createdAt: new Date().toISOString(),
          updatedAt: new Date().toISOString(),
          owner: "test-user-id",
        },
      ];
      // Add test data to mock database
      testData.forEach((assessment) =>
        (CompletedAssessment as any).__setMockAssessment(assessment),
      );
      // Act
      const result = await CompletedAssessment.fetchAllCompletedAssessments();
      // Assert
      expect(result.length).toBe(2);
      expect(result[0].name).toBe("Completed Assessment 1");
      expect(result[0].isCompliant).toBe(true);
      expect(result[1].name).toBe("Completed Assessment 2");
      expect(result[1].isCompliant).toBe(false);
    });
  });

  describe("completeInProgressAssessment", () => {
    test("should transition an in-progress assessment to completed", async () => {
      // Arrange
      const testId = "test-id-to-complete";
      const inProgressAssessment = {
        id: testId,
        name: "Test Assessment to Complete",
        currentPage: 10,
        percentCompleted: 100,
        storagePath: `assessments/test-user-id/in-progress/${testId}.json`,
        version: "1",
        startedAt: new Date(Date.now() - 3600000).toISOString(),
        createdAt: new Date(Date.now() - 3600000).toISOString(),
        updatedAt: new Date().toISOString(),
        owner: "test-user-id",
      };
      (InProgressAssessment as any).__setMockAssessment(inProgressAssessment);
      __setMockStorageItem(inProgressAssessment.storagePath, {
        allAnswersCompleted: true,
      });
      const completedFile = createTestAssessmentFile(
        { allAnswersCompleted: true },
        `${testId}.json`,
      );
      // Act
      await CompletedAssessment.completeInProgressAssessment(
        completedFile,
        testId,
<<<<<<< HEAD
=======
        100,
>>>>>>> 7a410673
      );
      // Assert
      const completedAssessments =
        await CompletedAssessment.fetchAllCompletedAssessments();
      expect(completedAssessments.length).toBe(1);
      expect(completedAssessments[0].id).toBe(testId);
      expect(completedAssessments[0].name).toBe("Test Assessment to Complete");
      const inProgressAssessments =
        await InProgressAssessment.fetchAllAssessments();
      expect(inProgressAssessments.length).toBe(0);
      expect(completedAssessments[0].duration).toBeGreaterThanOrEqual(0);
    });
  });

  describe("fetchAssessmentData", () => {
    test("should return completed assessment data by id", async () => {
      // Arrange
      const testId = "completed-test-id";
      const testAssessment = {
        id: testId,
        name: "Completed Test Assessment",
        completedAt: new Date().toISOString(),
        complianceScore: 90,
        isCompliant: true,
        storagePath: `assessments/test-user-id/completed/${testId}.json`,
        version: "1",
        duration: 75,
        createdAt: new Date().toISOString(),
        updatedAt: new Date().toISOString(),
        owner: "test-user-id",
      };
      (CompletedAssessment as any).__setMockAssessment(testAssessment);
      // Act
      const result = await CompletedAssessment.fetchAssessmentData(testId);
      // Assert
      expect(result.id).toBe(testId);
      expect(result.name).toBe("Completed Test Assessment");
      expect(result.complianceScore).toBe(90);
      expect(result.isCompliant).toBe(true);
    });
  });

  describe("deleteAssessment", () => {
    test("should delete a completed assessment and its storage", async () => {
      // Arrange
      const testId = "completed-test-id";
      const testAssessment = {
        id: testId,
        name: "Completed Test Assessment",
        completedAt: new Date().toISOString(),
        complianceScore: 90,
        isCompliant: true,
        storagePath: `assessments/test-user-id/completed/${testId}.json`,
        version: "1",
        duration: 75,
        createdAt: new Date().toISOString(),
        updatedAt: new Date().toISOString(),
        owner: "test-user-id",
      };
      (CompletedAssessment as any).__setMockAssessment(testAssessment);
      __setMockStorageItem(testAssessment.storagePath, {
        allAnswersCompleted: true,
      });
      // Act
      await CompletedAssessment.deleteAssessment(testId);
      // Assert
      const assessments =
        await CompletedAssessment.fetchAllCompletedAssessments();
      expect(assessments.length).toBe(0);
    });
  });
});<|MERGE_RESOLUTION|>--- conflicted
+++ resolved
@@ -453,10 +453,7 @@
       await CompletedAssessment.completeInProgressAssessment(
         completedFile,
         testId,
-<<<<<<< HEAD
-=======
         100,
->>>>>>> 7a410673
       );
       // Assert
       const completedAssessments =
