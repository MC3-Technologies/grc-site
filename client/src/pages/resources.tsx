import { StrictMode } from "react";
import { createRoot } from "react-dom/client";
import { initFlowbite } from "flowbite";
import { useEffect, useState } from "react";

import "../index.css";

import Navbar from "../components/Navbar";
import Chat from "../components/Chat";
import Footer from "../components/Footer";
import Spinner from "../components/Spinner";
import PageNotFound from "../components/PageNotFound";

<<<<<<< HEAD
import resources from "../lib/resources";
import { ResourcesUnion } from "../lib/resources";
=======
import resources from "../lib/resourceData";
import { ResourcesUnion } from "../lib/resourceData";
>>>>>>> 5b011109

export function Resources() {
  const [resource, setResource] = useState<ResourcesUnion | null>(null);
  const [resourceExist, setResourceExist] = useState<boolean>(false);
  const [loading, setLoading] = useState<boolean>(true);

  useEffect(() => {
    initFlowbite();

    const params = new URLSearchParams(window.location.search);
    const resourceParam = params.get("resource") as string;

    if (!resources.has(resourceParam)) {
      console.info(resourceParam);
      console.info(!resources.has(resourceParam));

      setLoading(false);
      return;
    }

    setResourceExist(true);
    setResource(resources.get(resourceParam)!);

    setLoading(false);
  }, []);

  return (
    <>
      <Navbar />
      <section className="mt-20 bg-white dark:bg-gray-900 mx-auto">
        {loading ? (
          <div className="py-20 mx-auto flex justify-center">
            <Spinner />
          </div>
        ) : resourceExist ? (
          <>
            <section className="mt-14 bg-white dark:bg-gray-900">
              <div className="py-8 px-4 mx-auto max-w-screen-xl text-center ">
                <h1 className="mb-5 text-4xl font-extrabold tracking-tight leading-none text-gray-900 md:text-5xl lg:text-6xl dark:text-white">
                  {`${resource?.name}`}
                </h1>

                {resource?.displayData()}
              </div>
            </section>
          </>
        ) : (
          <PageNotFound />
        )}
      </section>
      <Chat />
      <Footer />
    </>
  );
}

createRoot(document.getElementById("root")!).render(
  <StrictMode>
    <Resources />
  </StrictMode>
);<|MERGE_RESOLUTION|>--- conflicted
+++ resolved
@@ -11,13 +11,8 @@
 import Spinner from "../components/Spinner";
 import PageNotFound from "../components/PageNotFound";
 
-<<<<<<< HEAD
 import resources from "../lib/resources";
 import { ResourcesUnion } from "../lib/resources";
-=======
-import resources from "../lib/resourceData";
-import { ResourcesUnion } from "../lib/resourceData";
->>>>>>> 5b011109
 
 export function Resources() {
   const [resource, setResource] = useState<ResourcesUnion | null>(null);
