import { StrictMode, useEffect, useState, useRef, useCallback } from "react";
import { createRoot } from "react-dom/client";
import { initFlowbite } from "flowbite";
import DOMPurify from "dompurify"; // Import DOMPurify for XSS protection


import "../index.css";
import "survey-core/defaultV2.min.css";

import Navbar from "../components/Navbar";
import Chat from "../components/Chat";
import Footer from "../components/Footer";
import { Model } from "survey-core";
import { CompletedAssessment, InProgressAssessment } from "../utils/assessment";
import { surveyJson } from "../assessmentQuestions";
import { Survey } from "survey-react-ui";
import Spinner from "../components/Spinner";
import { BorderlessDark, BorderlessLight } from "survey-core/themes";
import { redirectToAssessments } from "../utils/routing";

type PageData = {
  assessment: Model | null;
  error: string | null;
};

/**
 * Helper function to sanitize data before saving
 * Uses DOMPurify to prevent XSS attacks, handling both direct script injection
 * and event handlers like onerror, onclick, etc.
 * Strips ALL HTML elements and attributes for maximum security.
 */
const sanitizeAssessmentData = (data: any): any => {
  if (!data) return data;
  
  // For objects, recursively sanitize each property
  if (typeof data === 'object' && data !== null) {
    if (Array.isArray(data)) {
      return data.map(item => sanitizeAssessmentData(item));
    }
    
    const sanitized: Record<string, any> = {};
    for (const key in data) {
      if (Object.prototype.hasOwnProperty.call(data, key)) {
        sanitized[key] = sanitizeAssessmentData(data[key]);
      }
    }
    return sanitized;
  }
  
  // For strings, use DOMPurify with maximum restrictions to strip ALL HTML
  if (typeof data === 'string') {
    // Completely strip all HTML and attributes for maximum security
    return DOMPurify.sanitize(data, { 
      ALLOWED_TAGS: [], // Allow no HTML tags
      ALLOWED_ATTR: [] // Allow no HTML attributes
    });
  }
  
  // Return unchanged for other data types
  return data;
};

// Helper function to sanitize assessment ID
const sanitizeAssessmentId = (id: string): string => {
  // More robust sanitization that:
  // 1. Removes anything that's not a letter, number, dash, or underscore
  // 2. Replaces all special characters with a single underscore (not just consecutive ones)
  // 3. Removes leading/trailing special characters
  // 4. Ensures ID is valid by checking for content and non-special-char-only
  let sanitized = id
    .replace(/[^a-zA-Z0-9_-]/g, "") // Remove non-alphanumeric chars
    .replace(/[-_]+/g, "_") // Convert all special chars runs into a single "_"
    .replace(/^[-_]|[-_]$/g, ""); // Trim leading/trailing special chars

  // Return default_id if:
  // - sanitized is empty
  // - sanitized is just "_" (from special char normalization)
  // - sanitized has no alphanumeric characters (only special chars)
  return sanitized && sanitized !== "_" && sanitized.match(/[a-zA-Z0-9]/) 
    ? sanitized 
    : "default_id";
};

// Helper function for safe navigation
const safeNavigate = (path: string): void => {
  // Ensure path starts with a slash, doesn't contain protocol/domain, and isn't the current path
  if (path.startsWith('/') && !path.includes('://') && window.location.pathname !== path) {
    window.location.href = path;
  } else {
    console.warn(`Ignoring navigation attempt to ${path} (already on this page or unsafe)`);
  }
};

// Handles both click and keyboard navigation events
const handleSafeNavigate = (path: string) => (event: React.MouseEvent | React.KeyboardEvent) => {
  // Only proceed for click events or Enter key presses for keyboard accessibility
  if (
    event.type === "click" ||
    (event.type === "keydown" && (event as React.KeyboardEvent).key === "Enter")
  ) {
    event.preventDefault(); // Prevent default to avoid hash changes
    safeNavigate(path);
  }
};

export function Assessment() {
  // Page data state
  const [pageData, setPageData] = useState<PageData>({
    assessment: null,
    error: null,
  });

  // Page ready or not
  const [loading, setLoading] = useState<boolean>(true);

  // Whether assessment is being saved right now state
  const [saving, setSaving] = useState<boolean>(false);

  // Add state for completion modal
  const [showCompletionModal, setShowCompletionModal] = useState<boolean>(false);
  
  // Add state for error modal
  const [showErrorModal, setShowErrorModal] = useState<boolean>(false);
  const [errorMessage, setErrorMessage] = useState<string>("");
  
  // Refs for modals to handle focus trapping
  const completionModalRef = useRef<HTMLDivElement>(null);
  const errorModalRef = useRef<HTMLDivElement>(null);
  
  // For redirect after user acknowledges completion
  const handleCompletionConfirm = () => {
    // Use safer navigation approach
    safeNavigate('/assessments');
  };
  
  // For dismissing error modal
  const handleErrorDismiss = () => {
    setShowErrorModal(false);
  };

  // Memoized tab key handler for modal focus trapping
  const handleTabKey = useCallback((e: KeyboardEvent, modalRef: React.RefObject<HTMLDivElement>) => {
    if (!modalRef.current) return;
    
    const focusableElements = modalRef.current.querySelectorAll(
      'button, [href], input, select, textarea, [tabindex]:not([tabindex="-1"])'
    );
    
    if (focusableElements.length === 0) return;
    
    const firstElement = focusableElements[0] as HTMLElement;
    const lastElement = focusableElements[focusableElements.length - 1] as HTMLElement;
    
    if (e.key === "Tab") {
      if (e.shiftKey && document.activeElement === firstElement) {
        e.preventDefault();
        lastElement.focus();
      } else if (!e.shiftKey && document.activeElement === lastElement) {
        e.preventDefault();
        firstElement.focus();
      }
    }
  }, []);

  // Initialize Flowbite only once
  useEffect(() => {
    initFlowbite();
  }, []);

  // Handle focus management and trapping for modals - consolidated for better performance
  useEffect(() => {
    // Skip effect entirely if no modals are open
    if (!showCompletionModal && !showErrorModal) return;
    
    // Get the reference to the active modal
    const modalRef = showCompletionModal ? completionModalRef : errorModalRef;
    if (!modalRef?.current) return;
    
    // Set initial focus on first focusable element
    const focusableElements = modalRef.current.querySelectorAll(
      'button, [href], input, select, textarea, [tabindex]:not([tabindex="-1"])'
    );
    
    if (focusableElements.length > 0) {
      (focusableElements[0] as HTMLElement).focus();
    }
    
    // Create a single event handler for tab key navigation
    const handleTabKeyPress = (e: KeyboardEvent) => handleTabKey(e, modalRef);
    window.addEventListener('keydown', handleTabKeyPress);
    
    // Clean up event listener
    return () => {
      window.removeEventListener('keydown', handleTabKeyPress);
    };
  }, [showCompletionModal, showErrorModal, handleTabKey]);

  // Add keyboard event listener for accessibility - only when a modal is open
  useEffect(() => {
    // Skip if no modals are open - don't attach unnecessary listeners
    if (!showCompletionModal && !showErrorModal) return;
    
    const handleEscapeKey = (event: KeyboardEvent) => {
      if (event.key === 'Escape') {
        // Close whichever modal is open
        setShowCompletionModal(false);
        setShowErrorModal(false);
      }
    };

    window.addEventListener('keydown', handleEscapeKey);
    return () => {
      window.removeEventListener('keydown', handleEscapeKey);
    };
  }, [showCompletionModal, showErrorModal]);

  // Handle theme changes when assessment is available
  useEffect(() => {
    if (pageData.assessment !== null) {
      const assessment = pageData.assessment;

      // Set dark theme to use MC3 site theme colors
      BorderlessDark.cssVariables = {
        ...BorderlessDark.cssVariables,
        "--sjs-primary-backcolor": "#a05243",
      };

      // Set light theme to use MC3 site theme colors
      BorderlessLight.cssVariables = {
        ...BorderlessLight.cssVariables,
        "--sjs-primary-backcolor": "#a05243",
      };

      // Get dark mode setting with enhanced security and validation
      const getStoredDarkMode = (): boolean => {
        try {
          // Explicitly force a strict boolean return
          const storedValue = localStorage.getItem("darkMode");
          // Only accept exactly "true" or "false", with explicit fallback
          return storedValue === "true" ? true : storedValue === "false" ? false : false;
        } catch (error) {
          console.error("Error accessing localStorage:", error);
          return false; // Default to light mode if localStorage is inaccessible
        }
      };
      
      // Helper to safely store dark mode preference
      const setStoredDarkMode = (isDark: boolean): void => {
        try {
          // Always store as string "true" or "false" only
          localStorage.setItem("darkMode", isDark ? "true" : "false");
        } catch (error) {
          console.error("Error saving darkMode to localStorage:", error);
        }
      };
      
      // Safely access localStorage with error handling
      const storedDarkMode = getStoredDarkMode();
      if (storedDarkMode) {
        assessment.applyTheme(BorderlessDark);
        // Re-save the value to ensure it's in the correct format
        setStoredDarkMode(true);
      } else {
        assessment.applyTheme(BorderlessLight);
        // Re-save the value to ensure it's in the correct format
        setStoredDarkMode(false);
      }

      // Add handlers to events
      const handleDarkMode = () => assessment.applyTheme(BorderlessDark);
      const handleLightMode = () => assessment.applyTheme(BorderlessLight);
      window.addEventListener("darkMode", handleDarkMode);
      window.addEventListener("lightMode", handleLightMode);

      return () => {
        window.removeEventListener("darkMode", handleDarkMode);
        window.removeEventListener("lightMode", handleLightMode);
      };
    }
  }, [pageData.assessment]);

  useEffect(() => {
    // Initialization function
    const initialize = async (): Promise<void> => {
      // Grab assessment id from parameter
      const params = new URLSearchParams(window.location.search);
      const assessmentIdParam = params.get("assessment-id");

      // If no assessment id url param, set error state
      if (!assessmentIdParam) {
        setPageData((prev) => ({ ...prev, error: "No assessment ID found!" }));
        setLoading(false); // Make sure to set loading to false to show the error
        return;
      }

      // Create local assessment id to use later
      const currentAssessmentId = sanitizeAssessmentId(assessmentIdParam ?? "");
      
      // If ID is empty after sanitization or equals default_id, it was invalid
      if (currentAssessmentId === "default_id") {
        setPageData((prev) => ({ ...prev, error: "Invalid assessment ID format!" }));
        setLoading(false);
        return;
      }

      // InProgressAssessment class instance to use methods
      const inProgressAssessmentInstance = new InProgressAssessment();

      try {
        // Grab assessment data from database
        const assessmentEntryData =
          await InProgressAssessment.fetchAssessmentData(assessmentIdParam);

        // Grab assessment storage json
        const assessmentJsonData =
          await InProgressAssessment.fetchAssessmentStorageData(
            assessmentIdParam
          );

        // Create assessment and give assessment data and current page
        const assessment = new Model(surveyJson);
        assessment.data = JSON.parse(assessmentJsonData as string);
        assessment.currentPageNo = assessmentEntryData.currentPage;

        // Setup save debounce timer variable
        let saveTimeout: NodeJS.Timeout | null = null;

        // Save handler function with debounce to prevent excessive saves
        assessment.onValueChanged.add(async (updatedAssessment) => {
          // Error out if assessment id doesnt exist
          if (!currentAssessmentId) {
            console.error("Cannot save assessment, no assessment ID found!");
            return;
          }
          
          // Clear any existing timeout to implement debounce pattern
          if (saveTimeout) {
            clearTimeout(saveTimeout);
          }
          
          // Set a new timeout to delay the save operation
          saveTimeout = setTimeout(async () => {
            try {
              setSaving(true);
              console.info("Saving assessment");
              
              // Turn assessment data into blob and then file to upload
              const jsonString = JSON.stringify(
                sanitizeAssessmentData(updatedAssessment.getData()),
                null,
                2
              );
              const blob = new Blob([jsonString], { type: "application/json" });
              const file = new File([blob], `${sanitizeAssessmentId(currentAssessmentId)}.json`, {
                type: "application/json",
              });

              await inProgressAssessmentInstance.updateAssessment(
                currentAssessmentId,
                updatedAssessment.currentPageNo,
                updatedAssessment.progressValue,
                file
              );
              
              console.info("Successfully saved assessment!");
            } catch (err) {
              console.error(`Error saving assessment: ${err}`);
            } finally {
              setSaving(false);
            }
          }, 1500); // Delay saving by 1.5 seconds to collect multiple changes
        });

        // Error handling function to avoid repeating code
        const handleCompletionError = (error: unknown): void => {
          console.error(`Error completing assessment: ${error}`);
          setErrorMessage("There was an error completing your assessment. Please try again.");
          setShowErrorModal(true);
          setSaving(false);
        };

        // Success handler function
        const handleCompletionSuccess = (): void => {
          console.info("Assessment completed successfully!");
          setShowCompletionModal(true);
          setSaving(false);
        };

        // In the onComplete handler - add reference to CompletedAssessment
        assessment.onComplete.add(async () => {
          // Mark assessment as complete and submit final data
          if (!currentAssessmentId) {
            console.error("Cannot complete assessment, no assessment ID found!");
            return;
          }
          
          try {
            // Get final assessment data
            const finalAssessmentData = sanitizeAssessmentData(assessment.getData());
            const jsonString = JSON.stringify(finalAssessmentData, null, 2);
            const blob = new Blob([jsonString], { type: "application/json" });
            const file = new File([blob], `${sanitizeAssessmentId(currentAssessmentId)}.json`, {
              type: "application/json",
            });
            
            // First update with 100% progress
            await inProgressAssessmentInstance.updateAssessment(
              currentAssessmentId,
              assessment.currentPageNo,
              100, // Set to 100% complete
              file
            );
            
            // Now create a completed assessment record and remove from in-progress
            const completedAssessmentInstance = new CompletedAssessment();
            await completedAssessmentInstance.completeAssessment(currentAssessmentId, file);
            
            handleCompletionSuccess();
          } catch (err) {
            handleCompletionError(err);
          }
        });

        setPageData((prev) => ({ ...prev, assessment }));
      } catch (e) {
        setPageData((prev) => ({
          ...prev,
          error: `Error getting assessment from assessment ID: ${e}`,
        }));
      }
    };

    initialize().then(() => setLoading(false));
  }, []);

  // Get page data -> show assessment if assessment fetch success, if not show error to user
  const getPageData = (): JSX.Element => {
    // If error fetching assessment
    if (pageData.error) {
      return <p>{`Error getting assessment! : ${pageData.error}`}</p>;
    }
    // If fetching assessment successful
    if (pageData.assessment) {
      return (
        <>
          <div>
            <div className="mb-6 flex justify-between items-center">
<<<<<<< HEAD
              <button
                onClick={() => redirectToAssessments()}
=======
              <a
                href="#"
                onClick={handleSafeNavigate('/assessments')}
                onKeyDown={handleSafeNavigate('/assessments')}
>>>>>>> 8b452d78
                className="flex items-center text-primary-600 hover:text-primary-800 transition-colors"
                tabIndex={0}
              >
                <svg
                  className="w-5 h-5 mr-1"
                  fill="none"
                  stroke="currentColor"
                  viewBox="0 0 24 24"
                  xmlns="http://www.w3.org/2000/svg"
                >
                  <path
                    strokeLinecap="round"
                    strokeLinejoin="round"
                    strokeWidth="2"
                    d="M15 19l-7-7 7-7"
                  ></path>
                </svg>
                Back to Assessments
              </button>
              {saving && (
                <span className="text-gray-500 dark:text-gray-400 flex items-center">
                  <svg
                    className="animate-spin -ml-1 mr-2 h-4 w-4 text-primary-600"
                    xmlns="http://www.w3.org/2000/svg"
                    fill="none"
                    viewBox="0 0 24 24"
                  >
                    <circle
                      className="opacity-25"
                      cx="12"
                      cy="12"
                      r="10"
                      stroke="currentColor"
                      strokeWidth="4"
                    ></circle>
                    <path
                      className="opacity-75"
                      fill="currentColor"
                      d="M4 12a8 8 0 018-8V0C5.373 0 0 5.373 0 12h4zm2 5.291A7.962 7.962 0 014 12H0c0 3.042 1.135 5.824 3 7.938l3-2.647z"
                    ></path>
                  </svg>
                  Autosaving...
                </span>
              )}
            </div>

            <Survey model={pageData.assessment} />
          </div>
        </>
      );
    }
    // If no conditions above met, it means fetching of any assessment never started
    return (
      <p>{`Error getting assessment, fetching operation never started! No assessment found. Please try again later.`}</p>
    );
  };

  return (
    <>
      <Navbar />
      <section className="mt-20 bg-white dark:bg-gray-900">
        {loading ? (
          <div className="flex justify-center py-10">
            <Spinner />
          </div>
        ) : (
          <div className="container mx-auto">{getPageData()}</div>
        )}
      </section>
      <Chat />
      <Footer />
      
      {/* Completion Success Modal */}
      {showCompletionModal && (
        <div 
          className="fixed inset-0 z-50 flex items-center justify-center p-4 bg-gray-900 bg-opacity-50"
          role="dialog"
          aria-modal="true"
          aria-labelledby="completion-modal-title"
        >
          <div className="relative w-full max-w-md p-6 bg-white rounded-lg shadow-lg dark:bg-gray-800 animate-fade-in-down" ref={completionModalRef}>
            <div className="flex flex-col items-center">
              {/* Success Icon */}
              <div className="inline-flex p-4 mx-auto mb-4 rounded-full bg-green-100 dark:bg-green-900">
                <svg className="w-12 h-12 text-green-600 dark:text-green-400" xmlns="http://www.w3.org/2000/svg" fill="none" viewBox="0 0 24 24" stroke="currentColor" aria-hidden="true">
                  <path strokeLinecap="round" strokeLinejoin="round" strokeWidth="2" d="M5 13l4 4L19 7" />
                </svg>
              </div>
              <h3 id="completion-modal-title" className="mb-4 text-xl font-medium text-gray-900 dark:text-white">Assessment Completed!</h3>
              <p className="mb-6 text-base text-center text-gray-500 dark:text-gray-400">
                Thank you! Your assessment has been completed successfully.
              </p>
              <button 
                type="button" 
                onClick={handleCompletionConfirm}
                className="text-white bg-primary-600 hover:bg-primary-700 focus:ring-4 focus:ring-primary-300 font-medium rounded-lg text-sm px-5 py-2.5 text-center dark:bg-primary-600 dark:hover:bg-primary-700 dark:focus:ring-primary-800"
              >
                Continue
              </button>
              
              {/* Close button */}
              <button 
                type="button" 
                onClick={() => setShowCompletionModal(false)}
                className="absolute top-4 right-4 text-gray-500 hover:text-gray-700 dark:text-gray-400 dark:hover:text-gray-200 transition-colors"
                aria-label="Close"
                tabIndex={0}
              >
                <svg className="w-5 h-5" fill="none" stroke="currentColor" viewBox="0 0 24 24" xmlns="http://www.w3.org/2000/svg">
                  <path strokeLinecap="round" strokeLinejoin="round" strokeWidth="2" d="M6 18L18 6M6 6l12 12"></path>
                </svg>
              </button>
            </div>
          </div>
        </div>
      )}
      
      {/* Error Modal */}
      {showErrorModal && (
        <div 
          className="fixed inset-0 z-50 flex items-center justify-center p-4 bg-gray-900 bg-opacity-50"
          role="dialog"
          aria-modal="true"
          aria-labelledby="error-modal-title"
        >
          <div className="relative w-full max-w-md p-6 bg-white rounded-lg shadow-lg dark:bg-gray-800 animate-fade-in-down" ref={errorModalRef}>
            <div className="flex flex-col items-center">
              {/* Error Icon */}
              <div className="inline-flex p-4 mx-auto mb-4 rounded-full bg-red-100 dark:bg-red-900">
                <svg className="w-12 h-12 text-red-600 dark:text-red-400" xmlns="http://www.w3.org/2000/svg" fill="none" viewBox="0 0 24 24" stroke="currentColor" aria-hidden="true">
                  <path strokeLinecap="round" strokeLinejoin="round" strokeWidth="2" d="M12 8v4m0 4h.01M21 12a9 9 0 11-18 0 9 9 0 0118 0z" />
                </svg>
              </div>
              <h3 id="error-modal-title" className="mb-4 text-xl font-medium text-gray-900 dark:text-white">Error</h3>
              <p className="mb-6 text-base text-center text-gray-500 dark:text-gray-400">
                {errorMessage}
              </p>
              <button 
                type="button" 
                onClick={handleErrorDismiss}
                className="text-white bg-primary-600 hover:bg-primary-700 focus:ring-4 focus:ring-primary-300 font-medium rounded-lg text-sm px-5 py-2.5 text-center dark:bg-primary-600 dark:hover:bg-primary-700 dark:focus:ring-primary-800"
              >
                Close
              </button>
              
              {/* Close button */}
              <button 
                type="button" 
                onClick={handleErrorDismiss}
                className="absolute top-4 right-4 text-gray-500 hover:text-gray-700 dark:text-gray-400 dark:hover:text-gray-200 transition-colors"
                aria-label="Close"
                tabIndex={0}
              >
                <svg className="w-5 h-5" fill="none" stroke="currentColor" viewBox="0 0 24 24" xmlns="http://www.w3.org/2000/svg">
                  <path strokeLinecap="round" strokeLinejoin="round" strokeWidth="2" d="M6 18L18 6M6 6l12 12"></path>
                </svg>
              </button>
            </div>
          </div>
        </div>
      )}
    </>
  );
}

createRoot(document.getElementById("root")!).render(
  <StrictMode>
    <Assessment />
  </StrictMode>
);<|MERGE_RESOLUTION|>--- conflicted
+++ resolved
@@ -445,15 +445,9 @@
         <>
           <div>
             <div className="mb-6 flex justify-between items-center">
-<<<<<<< HEAD
               <button
                 onClick={() => redirectToAssessments()}
-=======
-              <a
-                href="#"
-                onClick={handleSafeNavigate('/assessments')}
-                onKeyDown={handleSafeNavigate('/assessments')}
->>>>>>> 8b452d78
+                onKeyDown={(e) => e.key === "Enter" && redirectToAssessments()}
                 className="flex items-center text-primary-600 hover:text-primary-800 transition-colors"
                 tabIndex={0}
               >
