--- conflicted
+++ resolved
@@ -442,8 +442,6 @@
               assessment.currentPageNo,
               100, // Set to 100% complete
               file,
-<<<<<<< HEAD
-=======
             );
 
             // Create temporary report isntance to calculate adherence score
@@ -454,17 +452,13 @@
               (tempReport.generateReportData().score /
                 tempReport.generateReportData().maxScore) *
                 100,
->>>>>>> 7a410673
             );
 
             // Now create a completed assessment record and remove from in-progress
             await CompletedAssessment.completeInProgressAssessment(
               file,
               currentAssessmentId,
-<<<<<<< HEAD
-=======
               score,
->>>>>>> 7a410673
             );
 
             handleCompletionSuccess();
