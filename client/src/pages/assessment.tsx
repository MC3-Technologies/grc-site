import { StrictMode, useEffect, useState, useRef, useCallback } from "react";
import { createRoot } from "react-dom/client";
import { initFlowbite } from "flowbite";
import DOMPurify from "dompurify"; // Import DOMPurify for XSS protection

import "../index.css";
import "survey-core/defaultV2.min.css";

import Navbar from "../components/Navbar";
import Chat from "../components/Chat";
import Footer from "../components/Footer";
import { Model } from "survey-core";
import { CompletedAssessment, InProgressAssessment } from "../utils/assessment";
import { surveyJson } from "../assessmentQuestions";
import { Survey } from "survey-react-ui";
import Spinner from "../components/Spinner";
import { BorderlessDark, BorderlessLight } from "survey-core/themes";
import { redirectToAssessments } from "../utils/routing";

type PageData = {
  assessment: Model | null;
  assessmentData: {
    id: string;
    name: string;
    completedAt: string;
    complianceScore: number;
    isCompliant: boolean;
    storagePath: string;
    version: string;
    owner: string | null;
    readonly createdAt: string;
    readonly updatedAt: string;
    duration: number;
  } | null;
  error: string | null;
};

/**
 * Helper function to sanitize data before saving
 * Uses DOMPurify to prevent XSS attacks, handling both direct script injection
 * and event handlers like onerror, onclick, etc.
 * Strips ALL HTML elements and attributes for maximum security.
 */
const sanitizeAssessmentData = (data: unknown): unknown => {
  if (!data) return data;

  // For objects, recursively sanitize each property
  if (typeof data === "object" && data !== null) {
    if (Array.isArray(data)) {
      return data.map((item) => sanitizeAssessmentData(item));
    }

    const sanitized: Record<string, unknown> = {};
    for (const key in data) {
      if (Object.prototype.hasOwnProperty.call(data, key)) {
        sanitized[key] = sanitizeAssessmentData(
          (data as Record<string, unknown>)[key],
        );
      }
    }
    return sanitized;
  }

  // For strings, use DOMPurify with maximum restrictions to strip ALL HTML
  if (typeof data === "string") {
    // Completely strip all HTML and attributes for maximum security
    return DOMPurify.sanitize(data, {
      ALLOWED_TAGS: [], // Allow no HTML tags
      ALLOWED_ATTR: [], // Allow no HTML attributes
    });
  }

  // Return unchanged for other data types
  return data;
};

// Helper function to sanitize assessment ID
const sanitizeAssessmentId = (id: string): string => {
  // More robust sanitization that:
  // 1. Removes anything that's not a letter, number, dash, or underscore
  // 2. Replaces all special characters with a single underscore (not just consecutive ones)
  // 3. Removes leading/trailing special characters
  // 4. Ensures ID is valid by checking for content and non-special-char-only
  const sanitized = id
    .replace(/[^a-zA-Z0-9_-]/g, "") // Remove non-alphanumeric chars
    .replace(/[-_]+/g, "_") // Convert all special chars runs into a single "_"
    .replace(/^[-_]|[-_]$/g, ""); // Trim leading/trailing special chars

  // Return default_id if:
  // - sanitized is empty
  // - sanitized is just "_" (from special char normalization)
  // - sanitized has no alphanumeric characters (only special chars)
  return sanitized && sanitized !== "_" && sanitized.match(/[a-zA-Z0-9]/)
    ? sanitized
    : "default_id";
};

// Helper function for safe navigation
const safeNavigate = (path: string): void => {
  // Ensure path starts with a slash, doesn't contain protocol/domain, and isn't the current path
  if (
    path.startsWith("/") &&
    !path.includes("://") &&
    window.location.pathname !== path
  ) {
    window.location.href = path;
  } else {
    console.warn(
      `Ignoring navigation attempt to ${path} (already on this page or unsafe)`,
    );
  }
};

export function Assessment() {
  // Page data state
  const [pageData, setPageData] = useState<PageData>({
    assessment: null,
    assessmentData: null,
    error: null,
  });

  // Page ready or not
  const [loading, setLoading] = useState<boolean>(true);

  // Whether assessment is being saved right now state
  const [saving, setSaving] = useState<boolean>(false);

  // Add state for completion modal
  const [showCompletionModal, setShowCompletionModal] =
    useState<boolean>(false);

  // Add state for error modal
  const [showErrorModal, setShowErrorModal] = useState<boolean>(false);
  const [errorMessage, setErrorMessage] = useState<string>("");

  // Refs for modals to handle focus trapping
  const completionModalRef = useRef<HTMLDivElement>(null);
  const errorModalRef = useRef<HTMLDivElement>(null);

  // For redirect after user acknowledges completion
  const handleCompletionConfirm = () => {
    // Use safer navigation approach
    safeNavigate("/assessments/");
  };

  // For dismissing error modal
  const handleErrorDismiss = () => {
    setShowErrorModal(false);
  };

  // Memoized tab key handler for modal focus trapping
  const handleTabKey = useCallback(
    (e: KeyboardEvent, modalRef: React.RefObject<HTMLDivElement>) => {
      if (!modalRef.current) return;

      const focusableElements = modalRef.current.querySelectorAll(
        'button, [href], input, select, textarea, [tabindex]:not([tabindex="-1"])',
      );

      if (focusableElements.length === 0) return;

      const firstElement = focusableElements[0] as HTMLElement;
      const lastElement = focusableElements[
        focusableElements.length - 1
      ] as HTMLElement;

      if (e.key === "Tab") {
        if (e.shiftKey && document.activeElement === firstElement) {
          e.preventDefault();
          lastElement.focus();
        } else if (!e.shiftKey && document.activeElement === lastElement) {
          e.preventDefault();
          firstElement.focus();
        }
      }
    },
    [],
  );

  // Initialize Flowbite only once
  useEffect(() => {
    initFlowbite();
  }, []);

  // Handle focus management and trapping for modals - consolidated for better performance
  useEffect(() => {
    // Skip effect entirely if no modals are open
    if (!showCompletionModal && !showErrorModal) return;

    // Get the reference to the active modal
    const modalRef = showCompletionModal ? completionModalRef : errorModalRef;
    if (!modalRef?.current) return;

    // Set initial focus on first focusable element
    const focusableElements = modalRef.current.querySelectorAll(
      'button, [href], input, select, textarea, [tabindex]:not([tabindex="-1"])',
    );

    if (focusableElements.length > 0) {
      (focusableElements[0] as HTMLElement).focus();
    }

    // Create a single event handler for tab key navigation
    const handleTabKeyPress = (e: KeyboardEvent) => handleTabKey(e, modalRef);
    window.addEventListener("keydown", handleTabKeyPress);

    // Clean up event listener
    return () => {
      window.removeEventListener("keydown", handleTabKeyPress);
    };
  }, [showCompletionModal, showErrorModal, handleTabKey]);

  // Add keyboard event listener for accessibility - only when a modal is open
  useEffect(() => {
    // Skip if no modals are open - don't attach unnecessary listeners
    if (!showCompletionModal && !showErrorModal) return;

    const handleEscapeKey = (event: KeyboardEvent) => {
      if (event.key === "Escape") {
        // Close whichever modal is open
        setShowCompletionModal(false);
        setShowErrorModal(false);
      }
    };

    window.addEventListener("keydown", handleEscapeKey);
    return () => {
      window.removeEventListener("keydown", handleEscapeKey);
    };
  }, [showCompletionModal, showErrorModal]);

  // Handle theme changes when assessment is available
  useEffect(() => {
    if (pageData.assessment !== null) {
      const assessment = pageData.assessment;

      // Set dark theme to use MC3 site theme colors
      BorderlessDark.cssVariables = {
        ...BorderlessDark.cssVariables,
        "--sjs-primary-backcolor": "#a05243",
      };

      // Set light theme to use MC3 site theme colors
      BorderlessLight.cssVariables = {
        ...BorderlessLight.cssVariables,
        "--sjs-primary-backcolor": "#a05243",
      };

      // Get dark mode setting with enhanced security and validation
      const getStoredDarkMode = (): boolean => {
        try {
          // Explicitly force a strict boolean return
          const storedValue = localStorage.getItem("darkMode");
          // Only accept exactly "true" or "false", with explicit fallback
          return storedValue === "true"
            ? true
            : storedValue === "false"
              ? false
              : false;
        } catch (error) {
          console.error("Error accessing localStorage:", error);
          return false; // Default to light mode if localStorage is inaccessible
        }
      };

      // Helper to safely store dark mode preference
      const setStoredDarkMode = (isDark: boolean): void => {
        try {
          // Always store as string "true" or "false" only
          localStorage.setItem("darkMode", isDark ? "true" : "false");
        } catch (error) {
          console.error("Error saving darkMode to localStorage:", error);
        }
      };

      // Safely access localStorage with error handling
      const storedDarkMode = getStoredDarkMode();
      if (storedDarkMode) {
        assessment.applyTheme(BorderlessDark);
        // Re-save the value to ensure it's in the correct format
        setStoredDarkMode(true);
      } else {
        assessment.applyTheme(BorderlessLight);
        // Re-save the value to ensure it's in the correct format
        setStoredDarkMode(false);
      }

      // Add handlers to events
      const handleDarkMode = () => assessment.applyTheme(BorderlessDark);
      const handleLightMode = () => assessment.applyTheme(BorderlessLight);
      window.addEventListener("darkMode", handleDarkMode);
      window.addEventListener("lightMode", handleLightMode);

      return () => {
        window.removeEventListener("darkMode", handleDarkMode);
        window.removeEventListener("lightMode", handleLightMode);
      };
    }
  }, [pageData.assessment]);

  useEffect(() => {
    // Initialization function
    const initialize = async (): Promise<void> => {
      // Grab assessment id from parameter
      const params = new URLSearchParams(window.location.search);
      const assessmentIdParam = params.get("assessment-id");

      // If no assessment id url param, set error state
      if (!assessmentIdParam) {
        setPageData((prev) => ({ ...prev, error: "No assessment ID found!" }));
        setLoading(false); // Make sure to set loading to false to show the error
        return;
      }

      // Create local assessment id to use later
      const currentAssessmentId = sanitizeAssessmentId(assessmentIdParam ?? "");

      // If ID is empty after sanitization or equals default_id, it was invalid
      if (currentAssessmentId === "default_id") {
        setPageData((prev) => ({
          ...prev,
          error: "Invalid assessment ID format!",
        }));
        setLoading(false);
        return;
      }

      try {
        // Grab assessment data from database
        const assessmentEntryData =
          await InProgressAssessment.fetchAssessmentData(assessmentIdParam);

        // Grab assessment storage json
        const assessmentJsonData =
          await InProgressAssessment.fetchAssessmentStorageData(
            assessmentIdParam,
          );

        // Create assessment and give assessment data and current page
        const assessment = new Model(surveyJson);
        assessment.data = JSON.parse(assessmentJsonData as string);
        assessment.currentPageNo = assessmentEntryData.currentPage;

        // Setup save debounce timer variable
        let saveTimeout: NodeJS.Timeout | null = null;

        // Save handler function with debounce to prevent excessive saves
        assessment.onValueChanged.add(async (updatedAssessment) => {
          // Error out if assessment id doesnt exist
          if (!currentAssessmentId) {
            console.error("Cannot save assessment, no assessment ID found!");
            return;
          }

          // Clear any existing timeout to implement debounce pattern
          if (saveTimeout) {
            clearTimeout(saveTimeout);
          }

          // Set a new timeout to delay the save operation
          saveTimeout = setTimeout(async () => {
            try {
              setSaving(true);
              console.info("Saving assessment");

              // Turn assessment data into blob and then file to upload
              const jsonString = JSON.stringify(
                sanitizeAssessmentData(updatedAssessment.getData()),
                null,
                2,
              );
              const blob = new Blob([jsonString], { type: "application/json" });
              const file = new File(
                [blob],
                `${sanitizeAssessmentId(currentAssessmentId)}.json`,
                {
                  type: "application/json",
                },
              );

              await InProgressAssessment.updateAssessment(
                currentAssessmentId,
                updatedAssessment.currentPageNo,
                updatedAssessment.progressValue,
                file,
              );

              console.info("Successfully saved assessment!");
            } catch (err) {
              console.error(`Error saving assessment: ${err}`);
            } finally {
              setSaving(false);
            }
          }, 1500); // Delay saving by 1.5 seconds to collect multiple changes
        });

        // Error handling function to avoid repeating code
        const handleCompletionError = (error: unknown): void => {
          console.error(`Error completing assessment: ${error}`);
          setErrorMessage(
            "There was an error completing your assessment. Please try again.",
          );
          setShowErrorModal(true);
          setSaving(false);
        };

        // Success handler function
        const handleCompletionSuccess = (): void => {
          console.info("Assessment completed successfully!");
          setShowCompletionModal(true);
          setSaving(false);
        };

        // In the onComplete handler - add reference to CompletedAssessment
        assessment.onComplete.add(async () => {
          // Mark assessment as complete and submit final data
          if (!currentAssessmentId) {
            console.error(
              "Cannot complete assessment, no assessment ID found!",
            );
            return;
          }

          try {
            // Get final assessment data
            const finalAssessmentData = sanitizeAssessmentData(
              assessment.getData(),
            );
            const jsonString = JSON.stringify(finalAssessmentData, null, 2);
            const blob = new Blob([jsonString], { type: "application/json" });
            const file = new File(
              [blob],
              `${sanitizeAssessmentId(currentAssessmentId)}.json`,
              {
                type: "application/json",
              },
            );

            // First update with 100% progress
            await InProgressAssessment.updateAssessment(
              currentAssessmentId,
              assessment.currentPageNo,
              100, // Set to 100% complete
              file,
            );

            // Now create a completed assessment record and remove from in-progress
            await CompletedAssessment.completeInProgressAssessment(
              file,
              currentAssessmentId,
            );

            handleCompletionSuccess();
          } catch (err) {
            handleCompletionError(err);
          }
        });

        setPageData((prev) => ({ ...prev, assessment }));
      } catch (e) {
        setPageData((prev) => ({
          ...prev,
          error: `Error getting assessment from assessment ID: ${e}`,
        }));
      }
    };

    initialize().finally(() => {
      setLoading(false);
    });
  }, []);

  type ErrorFeedbackProps = {
    message: string;
  };
  // Error component to show if errors
<<<<<<< HEAD
  const errorFeedback = (message: string): React.JSX.Element => {
    // Set up redirect without rendering in JSX
    setTimeout(() => {
      window.location.href = "/assessments/";
    }, 5000);
    
=======
  const ErrorFeedback: React.FC<ErrorFeedbackProps> = ({
    message,
  }): React.JSX.Element => {
    useEffect(() => {
      const timer = setTimeout(() => {
        window.location.href = "/assessments/";
      }, 5000);

      return () => clearTimeout(timer);
    }, []);

>>>>>>> 51d51944
    return (
      <>
        <section className="bg-white dark:bg-gray-900">
          <div className="py-8 px-4 mx-auto max-w-screen-xl lg:py-16 lg:px-6">
            <div className="mx-auto max-w-screen-sm text-center">
              <h1 className="mb-4 text-7xl tracking-tight font-extrabold lg:text-9xl text-primary-600 dark:text-primary-500">
                Error
              </h1>
              <p className="mb-4 text-3xl tracking-tight font-bold text-gray-900 md:text-4xl dark:text-white">
                Something went wrong.
              </p>

              <p className="mb-4 text-lg font-light text-gray-500 dark:text-gray-400">
                There was an error fetching your assessment : {`${message}`}
              </p>
              <p className="mb-4 text-lg  text-gray-500 dark:text-gray-400 font-bold">
                Redirecting you back to the assessments page in 5 seconds.
              </p>
            </div>
          </div>
        </section>
      </>
    );
  };

  // Get page data -> show assessment if assessment fetch success, if not show error to user
  const getPageData = (): JSX.Element => {
    // If error fetching assessment
    if (pageData.error) {
      return <ErrorFeedback message={pageData.error} />;
    }
    // If fetching assessment successful
    if (pageData.assessment) {
      return (
        <>
          <div>
            <div className="mb-6 flex justify-between items-center">
              <button
                onClick={() => redirectToAssessments()}
                onKeyDown={(e) => e.key === "Enter" && redirectToAssessments()}
                className="flex items-center text-primary-600 hover:text-primary-800 transition-colors"
                tabIndex={0}
              >
                <svg
                  className="w-5 h-5 mr-1"
                  fill="none"
                  stroke="currentColor"
                  viewBox="0 0 24 24"
                  xmlns="http://www.w3.org/2000/svg"
                >
                  <path
                    strokeLinecap="round"
                    strokeLinejoin="round"
                    strokeWidth="2"
                    d="M15 19l-7-7 7-7"
                  ></path>
                </svg>
                Back to Assessments
              </button>
              {saving && (
                <span className="text-gray-500 dark:text-gray-400 flex items-center">
                  <svg
                    className="animate-spin -ml-1 mr-2 h-4 w-4 text-primary-600"
                    xmlns="http://www.w3.org/2000/svg"
                    fill="none"
                    viewBox="0 0 24 24"
                  >
                    <circle
                      className="opacity-25"
                      cx="12"
                      cy="12"
                      r="10"
                      stroke="currentColor"
                      strokeWidth="4"
                    ></circle>
                    <path
                      className="opacity-75"
                      fill="currentColor"
                      d="M4 12a8 8 0 018-8V0C5.373 0 0 5.373 0 12h4zm2 5.291A7.962 7.962 0 014 12H0c0 3.042 1.135 5.824 3 7.938l3-2.647z"
                    ></path>
                  </svg>
                  Autosaving...
                </span>
              )}
            </div>

            {/* Top Progress Bar */}
            <div className="mb-6">
              <div className="flex justify-between mb-1">
                <span className="text-sm font-medium text-gray-700 dark:text-gray-300">
                  Progress
                </span>
                <span className="text-sm font-medium text-gray-700 dark:text-gray-300">
                  {Math.round(pageData.assessment.progressValue)}%
                </span>
              </div>
              <div className="w-full bg-gray-200 rounded-full h-2.5 dark:bg-gray-700">
                <div
                  className="bg-primary-600 h-2.5 rounded-full transition-all duration-300"
                  style={{ width: `${pageData.assessment.progressValue}%` }}
                ></div>
              </div>
            </div>

            <Survey model={pageData.assessment} />

            {/* Bottom Progress Bar */}
            <div className="mt-6">
              <div className="flex justify-between mb-1">
                <span className="text-sm font-medium text-gray-700 dark:text-gray-300">
                  Progress
                </span>
                <span className="text-sm font-medium text-gray-700 dark:text-gray-300">
                  {Math.round(pageData.assessment.progressValue)}%
                </span>
              </div>
              <div className="w-full bg-gray-200 rounded-full h-2.5 dark:bg-gray-700">
                <div
                  className="bg-primary-600 h-2.5 rounded-full transition-all duration-300"
                  style={{ width: `${pageData.assessment.progressValue}%` }}
                ></div>
              </div>
            </div>
          </div>
        </>
      );
    }
    // If no conditions above met, it means fetching of any assessment never started
    return (
      <ErrorFeedback message="Assessment fetching operation never initialized" />
    );
  };

  return (
    <>
      <Navbar />
      <section className="mt-20 bg-white dark:bg-gray-900">
        {loading ? (
          <div className="flex justify-center py-10">
            <Spinner />
          </div>
        ) : (
          <div className="container mx-auto">{getPageData()}</div>
        )}
      </section>
      <Chat />
      <Footer />

      {/* Completion Success Modal */}
      {showCompletionModal && (
        <div
          className="fixed inset-0 z-50 flex items-center justify-center p-4 bg-gray-900 bg-opacity-50"
          role="dialog"
          aria-modal="true"
          aria-labelledby="completion-modal-title"
        >
          <div
            className="relative w-full max-w-md p-6 bg-white rounded-lg shadow-lg dark:bg-gray-800 animate-fade-in-down"
            ref={completionModalRef}
          >
            <div className="flex flex-col items-center">
              {/* Success Icon */}
              <div className="inline-flex p-4 mx-auto mb-4 rounded-full bg-green-100 dark:bg-green-900">
                <svg
                  className="w-12 h-12 text-green-600 dark:text-green-400"
                  xmlns="http://www.w3.org/2000/svg"
                  fill="none"
                  viewBox="0 0 24 24"
                  stroke="currentColor"
                  aria-hidden="true"
                >
                  <path
                    strokeLinecap="round"
                    strokeLinejoin="round"
                    strokeWidth="2"
                    d="M5 13l4 4L19 7"
                  />
                </svg>
              </div>
              <h3
                id="completion-modal-title"
                className="mb-4 text-xl font-medium text-gray-900 dark:text-white"
              >
                Assessment Completed!
              </h3>
              <p className="mb-6 text-base text-center text-gray-500 dark:text-gray-400">
                Thank you! Your assessment has been completed successfully.
              </p>
              <button
                type="button"
                onClick={handleCompletionConfirm}
                className="text-white bg-primary-600 hover:bg-primary-700 focus:ring-4 focus:ring-primary-300 font-medium rounded-lg text-sm px-5 py-2.5 text-center dark:bg-primary-600 dark:hover:bg-primary-700 dark:focus:ring-primary-800"
              >
                Continue
              </button>

              {/* Close button */}
              <button
                type="button"
                onClick={() => setShowCompletionModal(false)}
                className="absolute top-4 right-4 text-gray-500 hover:text-gray-700 dark:text-gray-400 dark:hover:text-gray-200 transition-colors"
                aria-label="Close"
                tabIndex={0}
              >
                <svg
                  className="w-5 h-5"
                  fill="none"
                  stroke="currentColor"
                  viewBox="0 0 24 24"
                  xmlns="http://www.w3.org/2000/svg"
                >
                  <path
                    strokeLinecap="round"
                    strokeLinejoin="round"
                    strokeWidth="2"
                    d="M6 18L18 6M6 6l12 12"
                  ></path>
                </svg>
              </button>
            </div>
          </div>
        </div>
      )}

      {/* Error Modal */}
      {showErrorModal && (
        <div
          className="fixed inset-0 z-50 flex items-center justify-center p-4 bg-gray-900 bg-opacity-50"
          role="dialog"
          aria-modal="true"
          aria-labelledby="error-modal-title"
        >
          <div
            className="relative w-full max-w-md p-6 bg-white rounded-lg shadow-lg dark:bg-gray-800 animate-fade-in-down"
            ref={errorModalRef}
          >
            <div className="flex flex-col items-center">
              {/* Error Icon */}
              <div className="inline-flex p-4 mx-auto mb-4 rounded-full bg-red-100 dark:bg-red-900">
                <svg
                  className="w-12 h-12 text-red-600 dark:text-red-400"
                  xmlns="http://www.w3.org/2000/svg"
                  fill="none"
                  viewBox="0 0 24 24"
                  stroke="currentColor"
                  aria-hidden="true"
                >
                  <path
                    strokeLinecap="round"
                    strokeLinejoin="round"
                    strokeWidth="2"
                    d="M12 8v4m0 4h.01M21 12a9 9 0 11-18 0 9 9 0 0118 0z"
                  />
                </svg>
              </div>
              <h3
                id="error-modal-title"
                className="mb-4 text-xl font-medium text-gray-900 dark:text-white"
              >
                Error
              </h3>
              <p className="mb-6 text-base text-center text-gray-500 dark:text-gray-400">
                {errorMessage}
              </p>
              <button
                type="button"
                onClick={handleErrorDismiss}
                className="text-white bg-primary-600 hover:bg-primary-700 focus:ring-4 focus:ring-primary-300 font-medium rounded-lg text-sm px-5 py-2.5 text-center dark:bg-primary-600 dark:hover:bg-primary-700 dark:focus:ring-primary-800"
              >
                Close
              </button>

              {/* Close button */}
              <button
                type="button"
                onClick={handleErrorDismiss}
                className="absolute top-4 right-4 text-gray-500 hover:text-gray-700 dark:text-gray-400 dark:hover:text-gray-200 transition-colors"
                aria-label="Close"
                tabIndex={0}
              >
                <svg
                  className="w-5 h-5"
                  fill="none"
                  stroke="currentColor"
                  viewBox="0 0 24 24"
                  xmlns="http://www.w3.org/2000/svg"
                >
                  <path
                    strokeLinecap="round"
                    strokeLinejoin="round"
                    strokeWidth="2"
                    d="M6 18L18 6M6 6l12 12"
                  ></path>
                </svg>
              </button>
            </div>
          </div>
        </div>
      )}
    </>
  );
}

createRoot(document.getElementById("root")!).render(
  <StrictMode>
    <Assessment />
  </StrictMode>,
);<|MERGE_RESOLUTION|>--- conflicted
+++ resolved
@@ -54,7 +54,7 @@
     for (const key in data) {
       if (Object.prototype.hasOwnProperty.call(data, key)) {
         sanitized[key] = sanitizeAssessmentData(
-          (data as Record<string, unknown>)[key],
+          (data as Record<string, unknown>)[key]
         );
       }
     }
@@ -106,7 +106,7 @@
     window.location.href = path;
   } else {
     console.warn(
-      `Ignoring navigation attempt to ${path} (already on this page or unsafe)`,
+      `Ignoring navigation attempt to ${path} (already on this page or unsafe)`
     );
   }
 };
@@ -154,7 +154,7 @@
       if (!modalRef.current) return;
 
       const focusableElements = modalRef.current.querySelectorAll(
-        'button, [href], input, select, textarea, [tabindex]:not([tabindex="-1"])',
+        'button, [href], input, select, textarea, [tabindex]:not([tabindex="-1"])'
       );
 
       if (focusableElements.length === 0) return;
@@ -174,7 +174,7 @@
         }
       }
     },
-    [],
+    []
   );
 
   // Initialize Flowbite only once
@@ -193,7 +193,7 @@
 
     // Set initial focus on first focusable element
     const focusableElements = modalRef.current.querySelectorAll(
-      'button, [href], input, select, textarea, [tabindex]:not([tabindex="-1"])',
+      'button, [href], input, select, textarea, [tabindex]:not([tabindex="-1"])'
     );
 
     if (focusableElements.length > 0) {
@@ -333,7 +333,7 @@
         // Grab assessment storage json
         const assessmentJsonData =
           await InProgressAssessment.fetchAssessmentStorageData(
-            assessmentIdParam,
+            assessmentIdParam
           );
 
         // Create assessment and give assessment data and current page
@@ -367,7 +367,7 @@
               const jsonString = JSON.stringify(
                 sanitizeAssessmentData(updatedAssessment.getData()),
                 null,
-                2,
+                2
               );
               const blob = new Blob([jsonString], { type: "application/json" });
               const file = new File(
@@ -375,14 +375,14 @@
                 `${sanitizeAssessmentId(currentAssessmentId)}.json`,
                 {
                   type: "application/json",
-                },
+                }
               );
 
               await InProgressAssessment.updateAssessment(
                 currentAssessmentId,
                 updatedAssessment.currentPageNo,
                 updatedAssessment.progressValue,
-                file,
+                file
               );
 
               console.info("Successfully saved assessment!");
@@ -398,7 +398,7 @@
         const handleCompletionError = (error: unknown): void => {
           console.error(`Error completing assessment: ${error}`);
           setErrorMessage(
-            "There was an error completing your assessment. Please try again.",
+            "There was an error completing your assessment. Please try again."
           );
           setShowErrorModal(true);
           setSaving(false);
@@ -416,7 +416,7 @@
           // Mark assessment as complete and submit final data
           if (!currentAssessmentId) {
             console.error(
-              "Cannot complete assessment, no assessment ID found!",
+              "Cannot complete assessment, no assessment ID found!"
             );
             return;
           }
@@ -424,7 +424,7 @@
           try {
             // Get final assessment data
             const finalAssessmentData = sanitizeAssessmentData(
-              assessment.getData(),
+              assessment.getData()
             );
             const jsonString = JSON.stringify(finalAssessmentData, null, 2);
             const blob = new Blob([jsonString], { type: "application/json" });
@@ -433,7 +433,7 @@
               `${sanitizeAssessmentId(currentAssessmentId)}.json`,
               {
                 type: "application/json",
-              },
+              }
             );
 
             // First update with 100% progress
@@ -441,13 +441,13 @@
               currentAssessmentId,
               assessment.currentPageNo,
               100, // Set to 100% complete
-              file,
+              file
             );
 
             // Now create a completed assessment record and remove from in-progress
             await CompletedAssessment.completeInProgressAssessment(
               file,
-              currentAssessmentId,
+              currentAssessmentId
             );
 
             handleCompletionSuccess();
@@ -474,14 +474,6 @@
     message: string;
   };
   // Error component to show if errors
-<<<<<<< HEAD
-  const errorFeedback = (message: string): React.JSX.Element => {
-    // Set up redirect without rendering in JSX
-    setTimeout(() => {
-      window.location.href = "/assessments/";
-    }, 5000);
-    
-=======
   const ErrorFeedback: React.FC<ErrorFeedbackProps> = ({
     message,
   }): React.JSX.Element => {
@@ -493,7 +485,6 @@
       return () => clearTimeout(timer);
     }, []);
 
->>>>>>> 51d51944
     return (
       <>
         <section className="bg-white dark:bg-gray-900">
@@ -800,5 +791,5 @@
 createRoot(document.getElementById("root")!).render(
   <StrictMode>
     <Assessment />
-  </StrictMode>,
+  </StrictMode>
 );