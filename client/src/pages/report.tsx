import { StrictMode } from "react";
import { createRoot } from "react-dom/client";
import { initFlowbite } from "flowbite";
import { useEffect, useState, useRef } from "react";

import "../index.css";

import Navbar from "../components/Navbar";
import Chat from "../components/Chat";
import Footer from "../components/Footer";
import Spinner from "../components/Spinner";

import { fetchAssessmentDataWithCache } from "../utils/localStorage";
import { redirectToAssessments } from "../utils/routing";

import { useReactToPrint } from "react-to-print";
import { AssessmentStorageData } from "../lib/assessment";
import reports from "../lib/report";

type PageData = {
  assessmentStorageData: AssessmentStorageData | null;
  error: string | null;
};

export function Report() {
  // Page data state
  const [pageData, setPageData] = useState<PageData>({
    assessmentStorageData: null,
    error: null,
  });

  // Page ready or not
  const [loading, setLoading] = useState<boolean>(true);

  const contentRef = useRef<HTMLDivElement>(null);
  const reactToPrintFn = useReactToPrint({ contentRef });

  useEffect(() => {
    initFlowbite();
    // Initialization function
    const initialize = async (): Promise<void> => {
      // Grab assessment id from parameter
      const params = new URLSearchParams(window.location.search);
      const assessmentIdParam = params.get("assessment-id");

      // If no assessment id url param, set error state
      if (!assessmentIdParam) {
        setPageData((prev) => ({ ...prev, error: "No assessment ID found!" }));
        return;
      }

      try {
        // In order to grab assessment data the following happens
        // 1. Check cache for the data and if its there, grab it and use it
        // 2. If cache miss, fetch data from storage and use it for report class instance then set it in cache to use later
        // Function to handle the above
        const assessmentJsonData =
          await fetchAssessmentDataWithCache(assessmentIdParam);

<<<<<<< HEAD
        if (!reports.has(assessmentJsonData.questionnaireVersion)) {
          setPageData((prev) => ({
            ...prev,
            error: "Assessment version does not have a report function!",
          }));
          return;
        }
=======
        // New report instance
        const report = new Rpt(
          JSON.parse(assessmentJsonData as string) as Record<
            string,
            string | number
          >
        );

        // Call report generation method
        const reportData = report.generateReportData();

>>>>>>> 5b011109
        // Set page state
        setPageData((prev) => ({
          ...prev,
          assessmentStorageData: assessmentJsonData,
        }));
      } catch (e) {
        setPageData((prev) => ({
          ...prev,
          error: `Error getting assessment from assessment ID: ${e}`,
        }));
      }
    };

    initialize().finally(() => setLoading(false));
  }, []);

  // Add redirection effect when there's an error
  useEffect(() => {
    if (pageData.error) {
      const timer = setTimeout(() => {
        window.location.href = "/assessments/";
      }, 5000);

      return () => clearTimeout(timer);
    }
  }, [pageData.error]);

  // errorFeedback function to show error feedback and redirect after 5 seconds
  const errorFeedback = (message: string): React.JSX.Element => {
    return (
      <>
        <section className="bg-white dark:bg-gray-900">
          <div className="py-8 px-4 mx-auto max-w-screen-xl lg:py-16 lg:px-6">
            <div className="mx-auto max-w-screen-sm text-center">
              <h1 className="mb-4 text-7xl tracking-tight font-extrabold lg:text-9xl text-primary-600 dark:text-primary-500">
                Error
              </h1>
              <p className="mb-4 text-3xl tracking-tight font-bold text-gray-900 md:text-4xl dark:text-white">
                Something went wrong.
              </p>
              <p className="mb-4 text-lg font-light text-gray-500 dark:text-gray-400">
                There was an error fetching your assessment : {`${message}`}
              </p>
              <p className="mb-4 text-lg text-gray-500 dark:text-gray-400 font-bold">
                Redirecting you back to the assessments page in 5 seconds.
              </p>
            </div>
          </div>
        </section>
      </>
    );
  };

<<<<<<< HEAD
=======
  // Helper function that takes in abbreviated control group name to return full control group name
  const getControlGroupName = (
    abbreviatedControlGroupName: string
  ): string | null => {
    switch (abbreviatedControlGroupName) {
      case "AC":
        return "Access Control";
      case "IA":
        return "Identification & Authentication";
      case "MP":
        return "Media Protection";
      case "PE":
        return "Physical Protection";
      case "SC":
        return "System & Communications Protection";
      case "SI":
        return "System & Information Integrity";
      default:
        return null;
    }
  };

  // Control compliance status helper function, returns a badge component that indicates control compliance
  const getControlComplianceStatusComponent = (
    score: number,
    maxScore: number
  ): JSX.Element => {
    if (score === maxScore) {
      return (
        <p className="font-bold text-green-600 dark:text-green-400">
          {" "}
          Implemented{" "}
        </p>
      );
    } else if (score > 0 && score < maxScore) {
      return (
        <p className="font-bold text-yellow-600 dark:text-yellow-400">
          {" "}
          Partially Implemented{" "}
        </p>
      );
    } else {
      return (
        <p className="font-bold text-red-600 dark:text-red-400">
          {" "}
          Not Implemented{" "}
        </p>
      );
    }
  };

  const isControlCompliant = (score: number, maxScore: number): boolean => {
    return !(score >= 0 && score < maxScore);
  };

  const getReportUi = (assessmentReportData: ReportResult): JSX.Element => {
    return (
      <>
        {/* Assessment onboarding data section */}
        <div className="grid grid-cols-1 gap-5">
          <div className="block w-full p-6 bg-white border border-gray-200 rounded-lg shadow-sm  dark:bg-gray-800 dark:border-gray-700 ">
            <h5 className=" text-2xl font-bold tracking-tight text-gray-900 dark:text-white">
              Organization Onboarding
            </h5>
            <p className="font-normal mb-4 text-gray-700 dark:text-gray-400">
              This table details your organization's onboarding information.
            </p>
            <div className="relative overflow-x-auto">
              <table className="w-full text-sm text-left rtl:text-right text-gray-500 dark:text-gray-400">
                <thead className="text-xs text-gray-700 uppercase bg-gray-50 dark:bg-gray-700 dark:text-gray-400">
                  <tr>
                    <th
                      scope="col"
                      className="px-3 py-3 font-medium text-gray-900 whitespace-nowrap dark:text-white"
                    >
                      Question
                    </th>

                    <th
                      scope="col"
                      className="px-6 py-3 font-medium text-gray-900 whitespace-nowrap dark:text-white"
                    >
                      Answer
                    </th>
                  </tr>
                </thead>
                <tbody>
                  {assessmentReportData.onboardingResults.map((val, key) => (
                    <tr className="bg-white dark:bg-gray-800" key={key}>
                      <td scope="row" className="px-3 pt-2">
                        {val.question}
                      </td>

                      <th className="px-6 font-medium text-gray-900 whitespace-nowrap dark:text-white">
                        {val.answer}
                      </th>
                    </tr>
                  ))}
                </tbody>
              </table>
            </div>
          </div>
        </div>

        {/* List of controls and adherence table data section */}
        <div className="grid grid-cols-1 gap-5 my-4">
          <div className="block w-full p-6 bg-white border border-gray-200 rounded-lg shadow-sm  dark:bg-gray-800 dark:border-gray-700 ">
            <h5 className=" text-2xl font-bold tracking-tight text-gray-900 dark:text-white">
              Detailed Report
            </h5>
            <p className="font-normal mb-4 text-gray-700 dark:text-gray-400">
              This table details your organization's compliance status with the
              specific controls of CMMC level 1. This status is based on
              information provided by you about your organization from your
              assessment.
            </p>
            {/* Assessment scoring and adherence percentage section */}
            <div className="grid grid-cols-2 gap-3  md:mx-0 mx-2 pb-5">
              <div className="block  p-4 bg-white border border-gray-200 rounded-lg shadow-sm  dark:bg-gray-800 dark:border-gray-700 ">
                <p className="font-normal text-gray-700 dark:text-gray-400">
                  Assessment Score
                </p>
                <h5 className=" text-2xl font-bold tracking-tight text-gray-900 dark:text-white">
                  {assessmentReportData.score} / {assessmentReportData.maxScore}
                </h5>
              </div>
              <div className="block  p-4 bg-white border border-gray-200 rounded-lg shadow-sm  dark:bg-gray-800 dark:border-gray-700 ">
                <p className="font-normal text-gray-700 dark:text-gray-400">
                  % Adherent
                </p>
                <h5 className=" text-2xl font-bold tracking-tight text-gray-900 dark:text-white">
                  {Math.round(
                    (assessmentReportData.score /
                      assessmentReportData.maxScore) *
                      100
                  )}
                  %
                </h5>
              </div>
            </div>

            {/* List of controls and adherence table data */}
            <div className="relative overflow-x-auto">
              <table className="w-full text-sm text-left rtl:text-right text-gray-500 dark:text-gray-400">
                <thead className="text-xs text-gray-700 uppercase bg-gray-50 dark:bg-gray-700 dark:text-gray-400">
                  <tr>
                    <th
                      scope="col"
                      className="px-3 py-3 font-medium text-gray-900 whitespace-nowrap dark:text-white"
                    >
                      Control Group
                    </th>
                    <th
                      scope="col"
                      className="px-3 py-3 font-medium text-gray-900 whitespace-nowrap dark:text-white"
                    >
                      Control
                    </th>
                    <th
                      scope="col"
                      className="px-3 py-3 font-medium text-gray-900 whitespace-nowrap dark:text-white"
                    >
                      Control Score
                    </th>
                    <th
                      scope="col"
                      className="px-6 py-3 font-medium text-gray-900 whitespace-nowrap dark:text-white"
                    >
                      Control Status
                    </th>
                  </tr>
                </thead>
                <tbody>
                  {[...assessmentReportData.controlGroupResults.entries()].map(
                    ([groupKey, groupVal]) => (
                      <>
                        {[...groupVal.controlResults.entries()].map(
                          ([controlKey, controlVal]) => (
                            <>
                              <tr
                                className="bg-white dark:bg-gray-800"
                                key={controlKey}
                              >
                                <th
                                  scope="row"
                                  className="px-3 pt-3 font-semibold text-base text-gray-900 whitespace-nowrap dark:text-white"
                                >
                                  {getControlGroupName(groupKey)} ({groupKey})
                                </th>
                                <th
                                  scope="row"
                                  className="px-3 pt-3 font-semibold text-base text-gray-900 whitespace-nowrap dark:text-white"
                                >
                                  {controlKey}
                                </th>
                                <th
                                  scope="row"
                                  className="px-3 pt-3 font-semibold text-base text-gray-900 whitespace-nowrap dark:text-white"
                                >
                                  {controlVal.score} / {controlVal.maxScore}
                                </th>
                                <td className="px-6 pt-3 font-semibold text-base">
                                  {getControlComplianceStatusComponent(
                                    controlVal.score,
                                    controlVal.maxScore
                                  )}
                                </td>
                              </tr>

                              {controlVal.questionsAnswered.map((qa, idx) => (
                                <>
                                  <tr key={idx}>
                                    <td colSpan={3} key={idx} className="px-3">
                                      <p>
                                        {controlKey}.{idx + 1}: {qa.question}
                                      </p>
                                    </td>
                                    <td colSpan={1} key={idx} className="px-6 ">
                                      <p>{qa.answer}</p>
                                    </td>
                                  </tr>
                                  {qa.followUp && (
                                    <>
                                      <tr key={idx}>
                                        <td
                                          colSpan={3}
                                          key={idx}
                                          className="px-3"
                                        >
                                          <p>
                                            {controlKey}.{idx + 1} Follow up:{" "}
                                            {qa.followUp.question}
                                          </p>
                                        </td>
                                        <td
                                          colSpan={1}
                                          key={idx}
                                          className="px-6 "
                                        >
                                          <p>{qa.followUp.answer}</p>
                                        </td>
                                      </tr>
                                    </>
                                  )}
                                </>
                              ))}
                            </>
                          )
                        )}
                      </>
                    )
                  )}
                </tbody>
              </table>
            </div>
          </div>
        </div>

        {/* List of non adherent controls */}
        {assessmentReportData.score !== assessmentReportData.maxScore && (
          <div className="grid grid-cols-1 gap-5 my-4">
            <div className="block w-full p-6 bg-white border border-gray-200 rounded-lg shadow-sm  dark:bg-gray-800 dark:border-gray-700 ">
              <h5 className=" text-2xl font-bold tracking-tight text-gray-900 dark:text-white mb-1">
                Control Action Items
              </h5>
              <p className="font-normal mb-1 text-gray-700 dark:text-gray-400">
                This table details your organization's focus areas to become
                fully adherent to CMMC level 1.
              </p>

              <p className="font-large mb-4 text-gray-700 dark:text-gray-400 font-bold">
                Click{" "}
                <a
                  target="_blank"
                  href="/resources/?resource=cmmc-level-1"
                  className="text-blue-600 dark:text-blue-400 hover:underline"
                >
                  here
                </a>{" "}
                to view how to implement CMMC controls.
              </p>
              <div className="relative overflow-x-auto">
                <table className="w-full text-sm text-left rtl:text-right text-gray-500 dark:text-gray-400">
                  <thead className="text-xs text-gray-700 uppercase bg-gray-50 dark:bg-gray-700 dark:text-gray-400">
                    <tr>
                      <th
                        scope="col"
                        className="px-3 py-3 font-medium text-gray-900 whitespace-nowrap dark:text-white"
                      >
                        Control Group
                      </th>
                      <th
                        scope="col"
                        className="px-3 py-3 font-medium text-gray-900 whitespace-nowrap dark:text-white"
                      >
                        Control
                      </th>
                      <th
                        scope="col"
                        className="px-3 py-3 font-medium text-gray-900 whitespace-nowrap dark:text-white"
                      >
                        Control Score
                      </th>
                      <th
                        scope="col"
                        className="px-6 py-3 font-medium text-gray-900 whitespace-nowrap dark:text-white"
                      >
                        Control Status
                      </th>
                    </tr>
                  </thead>
                  <tbody>
                    {[
                      ...assessmentReportData.controlGroupResults.entries(),
                    ].map(([groupKey, groupVal]) => (
                      <>
                        {[...groupVal.controlResults.entries()].map(
                          ([controlKey, controlVal]) => (
                            <>
                              {!isControlCompliant(
                                controlVal.score,
                                controlVal.maxScore
                              ) && (
                                <>
                                  <tr
                                    className="bg-white dark:bg-gray-800"
                                    key={controlKey}
                                  >
                                    <th
                                      scope="row"
                                      className="px-3 pt-3 font-semibold text-base text-gray-900 whitespace-nowrap dark:text-white"
                                    >
                                      {getControlGroupName(groupKey)} (
                                      {groupKey})
                                    </th>
                                    <th
                                      scope="row"
                                      className="px-3 pt-3 font-semibold text-base text-gray-900 whitespace-nowrap dark:text-white"
                                    >
                                      {controlKey}
                                    </th>

                                    <th
                                      scope="row"
                                      className="px-3 pt-3 font-semibold text-base text-gray-900 whitespace-nowrap dark:text-white"
                                    >
                                      {controlVal.score} / {controlVal.maxScore}
                                    </th>
                                    <td className="px-6 pt-3 font-semibold text-base">
                                      {getControlComplianceStatusComponent(
                                        controlVal.score,
                                        controlVal.maxScore
                                      )}
                                    </td>
                                  </tr>

                                  {controlVal.questionsAnswered.map(
                                    (qa, idx) => (
                                      <>
                                        <tr key={idx}>
                                          <td
                                            colSpan={3}
                                            key={idx}
                                            className="px-3"
                                          >
                                            <p>
                                              {controlKey}.{idx + 1}:{" "}
                                              {qa.question}
                                            </p>
                                          </td>
                                          <td
                                            colSpan={1}
                                            key={idx}
                                            className="px-6 "
                                          >
                                            <p>{qa.answer}</p>
                                          </td>
                                        </tr>
                                        {qa.followUp && (
                                          <>
                                            <tr key={idx}>
                                              <td
                                                colSpan={3}
                                                key={idx}
                                                className="px-3"
                                              >
                                                <p>
                                                  {controlKey}.{idx + 1} Follow
                                                  up: {qa.followUp.question}
                                                </p>
                                              </td>
                                              <td
                                                colSpan={1}
                                                key={idx}
                                                className="px-6 "
                                              >
                                                <p>{qa.followUp.answer}</p>
                                              </td>
                                            </tr>
                                          </>
                                        )}
                                      </>
                                    )
                                  )}
                                </>
                              )}
                            </>
                          )
                        )}
                      </>
                    ))}
                  </tbody>
                </table>
              </div>
            </div>
          </div>
        )}
      </>
    );
  };

>>>>>>> 5b011109
  // Get page data -> show assessment if assessment fetch success, if not show error to user
  const getPageData = (): JSX.Element => {
    // If error fetching assessment
    if (pageData.error) {
      return errorFeedback(
        `There was an error fetching your completed assessment : ${pageData.error}`
      );
    }
    // If fetching assessment successful
    console.log(pageData.assessmentStorageData);
    if (pageData.assessmentStorageData) {
      const report = reports.get(
        pageData.assessmentStorageData.questionnaireVersion,
      )!;
      const reportResults = report.getReportData(
        pageData.assessmentStorageData.data,
      );
      return report.displayReport(reportResults);
    }
    // If no conditions above met, it means fetching of any assessment never started
    return errorFeedback(
      "Error getting assessment, fetching operation never started!"
    );
  };

  return (
    <>
      <Navbar />

      <section className="mt-20 bg-white dark:bg-gray-900">
        <div className="py-4 md:px-4 mx-auto max-w-screen-xl text-center ">
          {loading ? (
            <div className="flex justify-center py-10">
              <Spinner />
            </div>
          ) : (
            <div className="container mx-auto  md:px-0 px-2">
              {/* Button to go back to assessments */}
              <button
                onClick={() => redirectToAssessments()}
                className="flex items-center text-primary-600 hover:text-primary-800 transition-colors pb-4"
              >
                <svg
                  className="w-5 h-5"
                  fill="none"
                  stroke="currentColor"
                  viewBox="0 0 24 24"
                  xmlns="http://www.w3.org/2000/svg"
                >
                  <path
                    strokeLinecap="round"
                    strokeLinejoin="round"
                    strokeWidth="2"
                    d="M15 19l-7-7 7-7"
                  ></path>
                </svg>
                Back to Assessments
              </button>

              {/* Print report button section */}
              {!pageData.error && (
                <button
                  onClick={() => reactToPrintFn()}
                  type="button"
                  className="inline-flex items-center justify-center focus:outline-none text-white bg-primary-500  hover:bg-primary-800 focus:ring-4 font-semibold rounded-lg text-md  py-2.5 mb-4 dark:bg-primary-600 dark:hover:bg-primary-700  w-full"
                >
                  <svg
                    className="w-5 h-5 mr-2"
                    aria-hidden="true"
                    xmlns="http://www.w3.org/2000/svg"
                    width="24"
                    height="24"
                    fill="none"
                    viewBox="0 0 24 24"
                  >
                    <path
                      stroke="currentColor"
                      strokeLinecap="round"
                      strokeLinejoin="round"
                      strokeWidth="2"
                      d="M12 13V4M7 14H5a1 1 0 0 0-1 1v4a1 1 0 0 0 1 1h14a1 1 0 0 0 1-1v-4a1 1 0 0 0-1-1h-2m-1-5-4 5-4-5m9 8h.01"
                    />
                  </svg>
                  Print Report
                </button>
              )}

              {/* Report section div */}
              <div ref={contentRef}>{getPageData()}</div>
            </div>
          )}
        </div>
      </section>
      <Chat />
      <Footer />
    </>
  );
}

createRoot(document.getElementById("root")!).render(
  <StrictMode>
    <Report />
  </StrictMode>
);<|MERGE_RESOLUTION|>--- conflicted
+++ resolved
@@ -57,7 +57,6 @@
         const assessmentJsonData =
           await fetchAssessmentDataWithCache(assessmentIdParam);
 
-<<<<<<< HEAD
         if (!reports.has(assessmentJsonData.questionnaireVersion)) {
           setPageData((prev) => ({
             ...prev,
@@ -65,19 +64,6 @@
           }));
           return;
         }
-=======
-        // New report instance
-        const report = new Rpt(
-          JSON.parse(assessmentJsonData as string) as Record<
-            string,
-            string | number
-          >
-        );
-
-        // Call report generation method
-        const reportData = report.generateReportData();
-
->>>>>>> 5b011109
         // Set page state
         setPageData((prev) => ({
           ...prev,
@@ -131,430 +117,6 @@
     );
   };
 
-<<<<<<< HEAD
-=======
-  // Helper function that takes in abbreviated control group name to return full control group name
-  const getControlGroupName = (
-    abbreviatedControlGroupName: string
-  ): string | null => {
-    switch (abbreviatedControlGroupName) {
-      case "AC":
-        return "Access Control";
-      case "IA":
-        return "Identification & Authentication";
-      case "MP":
-        return "Media Protection";
-      case "PE":
-        return "Physical Protection";
-      case "SC":
-        return "System & Communications Protection";
-      case "SI":
-        return "System & Information Integrity";
-      default:
-        return null;
-    }
-  };
-
-  // Control compliance status helper function, returns a badge component that indicates control compliance
-  const getControlComplianceStatusComponent = (
-    score: number,
-    maxScore: number
-  ): JSX.Element => {
-    if (score === maxScore) {
-      return (
-        <p className="font-bold text-green-600 dark:text-green-400">
-          {" "}
-          Implemented{" "}
-        </p>
-      );
-    } else if (score > 0 && score < maxScore) {
-      return (
-        <p className="font-bold text-yellow-600 dark:text-yellow-400">
-          {" "}
-          Partially Implemented{" "}
-        </p>
-      );
-    } else {
-      return (
-        <p className="font-bold text-red-600 dark:text-red-400">
-          {" "}
-          Not Implemented{" "}
-        </p>
-      );
-    }
-  };
-
-  const isControlCompliant = (score: number, maxScore: number): boolean => {
-    return !(score >= 0 && score < maxScore);
-  };
-
-  const getReportUi = (assessmentReportData: ReportResult): JSX.Element => {
-    return (
-      <>
-        {/* Assessment onboarding data section */}
-        <div className="grid grid-cols-1 gap-5">
-          <div className="block w-full p-6 bg-white border border-gray-200 rounded-lg shadow-sm  dark:bg-gray-800 dark:border-gray-700 ">
-            <h5 className=" text-2xl font-bold tracking-tight text-gray-900 dark:text-white">
-              Organization Onboarding
-            </h5>
-            <p className="font-normal mb-4 text-gray-700 dark:text-gray-400">
-              This table details your organization's onboarding information.
-            </p>
-            <div className="relative overflow-x-auto">
-              <table className="w-full text-sm text-left rtl:text-right text-gray-500 dark:text-gray-400">
-                <thead className="text-xs text-gray-700 uppercase bg-gray-50 dark:bg-gray-700 dark:text-gray-400">
-                  <tr>
-                    <th
-                      scope="col"
-                      className="px-3 py-3 font-medium text-gray-900 whitespace-nowrap dark:text-white"
-                    >
-                      Question
-                    </th>
-
-                    <th
-                      scope="col"
-                      className="px-6 py-3 font-medium text-gray-900 whitespace-nowrap dark:text-white"
-                    >
-                      Answer
-                    </th>
-                  </tr>
-                </thead>
-                <tbody>
-                  {assessmentReportData.onboardingResults.map((val, key) => (
-                    <tr className="bg-white dark:bg-gray-800" key={key}>
-                      <td scope="row" className="px-3 pt-2">
-                        {val.question}
-                      </td>
-
-                      <th className="px-6 font-medium text-gray-900 whitespace-nowrap dark:text-white">
-                        {val.answer}
-                      </th>
-                    </tr>
-                  ))}
-                </tbody>
-              </table>
-            </div>
-          </div>
-        </div>
-
-        {/* List of controls and adherence table data section */}
-        <div className="grid grid-cols-1 gap-5 my-4">
-          <div className="block w-full p-6 bg-white border border-gray-200 rounded-lg shadow-sm  dark:bg-gray-800 dark:border-gray-700 ">
-            <h5 className=" text-2xl font-bold tracking-tight text-gray-900 dark:text-white">
-              Detailed Report
-            </h5>
-            <p className="font-normal mb-4 text-gray-700 dark:text-gray-400">
-              This table details your organization's compliance status with the
-              specific controls of CMMC level 1. This status is based on
-              information provided by you about your organization from your
-              assessment.
-            </p>
-            {/* Assessment scoring and adherence percentage section */}
-            <div className="grid grid-cols-2 gap-3  md:mx-0 mx-2 pb-5">
-              <div className="block  p-4 bg-white border border-gray-200 rounded-lg shadow-sm  dark:bg-gray-800 dark:border-gray-700 ">
-                <p className="font-normal text-gray-700 dark:text-gray-400">
-                  Assessment Score
-                </p>
-                <h5 className=" text-2xl font-bold tracking-tight text-gray-900 dark:text-white">
-                  {assessmentReportData.score} / {assessmentReportData.maxScore}
-                </h5>
-              </div>
-              <div className="block  p-4 bg-white border border-gray-200 rounded-lg shadow-sm  dark:bg-gray-800 dark:border-gray-700 ">
-                <p className="font-normal text-gray-700 dark:text-gray-400">
-                  % Adherent
-                </p>
-                <h5 className=" text-2xl font-bold tracking-tight text-gray-900 dark:text-white">
-                  {Math.round(
-                    (assessmentReportData.score /
-                      assessmentReportData.maxScore) *
-                      100
-                  )}
-                  %
-                </h5>
-              </div>
-            </div>
-
-            {/* List of controls and adherence table data */}
-            <div className="relative overflow-x-auto">
-              <table className="w-full text-sm text-left rtl:text-right text-gray-500 dark:text-gray-400">
-                <thead className="text-xs text-gray-700 uppercase bg-gray-50 dark:bg-gray-700 dark:text-gray-400">
-                  <tr>
-                    <th
-                      scope="col"
-                      className="px-3 py-3 font-medium text-gray-900 whitespace-nowrap dark:text-white"
-                    >
-                      Control Group
-                    </th>
-                    <th
-                      scope="col"
-                      className="px-3 py-3 font-medium text-gray-900 whitespace-nowrap dark:text-white"
-                    >
-                      Control
-                    </th>
-                    <th
-                      scope="col"
-                      className="px-3 py-3 font-medium text-gray-900 whitespace-nowrap dark:text-white"
-                    >
-                      Control Score
-                    </th>
-                    <th
-                      scope="col"
-                      className="px-6 py-3 font-medium text-gray-900 whitespace-nowrap dark:text-white"
-                    >
-                      Control Status
-                    </th>
-                  </tr>
-                </thead>
-                <tbody>
-                  {[...assessmentReportData.controlGroupResults.entries()].map(
-                    ([groupKey, groupVal]) => (
-                      <>
-                        {[...groupVal.controlResults.entries()].map(
-                          ([controlKey, controlVal]) => (
-                            <>
-                              <tr
-                                className="bg-white dark:bg-gray-800"
-                                key={controlKey}
-                              >
-                                <th
-                                  scope="row"
-                                  className="px-3 pt-3 font-semibold text-base text-gray-900 whitespace-nowrap dark:text-white"
-                                >
-                                  {getControlGroupName(groupKey)} ({groupKey})
-                                </th>
-                                <th
-                                  scope="row"
-                                  className="px-3 pt-3 font-semibold text-base text-gray-900 whitespace-nowrap dark:text-white"
-                                >
-                                  {controlKey}
-                                </th>
-                                <th
-                                  scope="row"
-                                  className="px-3 pt-3 font-semibold text-base text-gray-900 whitespace-nowrap dark:text-white"
-                                >
-                                  {controlVal.score} / {controlVal.maxScore}
-                                </th>
-                                <td className="px-6 pt-3 font-semibold text-base">
-                                  {getControlComplianceStatusComponent(
-                                    controlVal.score,
-                                    controlVal.maxScore
-                                  )}
-                                </td>
-                              </tr>
-
-                              {controlVal.questionsAnswered.map((qa, idx) => (
-                                <>
-                                  <tr key={idx}>
-                                    <td colSpan={3} key={idx} className="px-3">
-                                      <p>
-                                        {controlKey}.{idx + 1}: {qa.question}
-                                      </p>
-                                    </td>
-                                    <td colSpan={1} key={idx} className="px-6 ">
-                                      <p>{qa.answer}</p>
-                                    </td>
-                                  </tr>
-                                  {qa.followUp && (
-                                    <>
-                                      <tr key={idx}>
-                                        <td
-                                          colSpan={3}
-                                          key={idx}
-                                          className="px-3"
-                                        >
-                                          <p>
-                                            {controlKey}.{idx + 1} Follow up:{" "}
-                                            {qa.followUp.question}
-                                          </p>
-                                        </td>
-                                        <td
-                                          colSpan={1}
-                                          key={idx}
-                                          className="px-6 "
-                                        >
-                                          <p>{qa.followUp.answer}</p>
-                                        </td>
-                                      </tr>
-                                    </>
-                                  )}
-                                </>
-                              ))}
-                            </>
-                          )
-                        )}
-                      </>
-                    )
-                  )}
-                </tbody>
-              </table>
-            </div>
-          </div>
-        </div>
-
-        {/* List of non adherent controls */}
-        {assessmentReportData.score !== assessmentReportData.maxScore && (
-          <div className="grid grid-cols-1 gap-5 my-4">
-            <div className="block w-full p-6 bg-white border border-gray-200 rounded-lg shadow-sm  dark:bg-gray-800 dark:border-gray-700 ">
-              <h5 className=" text-2xl font-bold tracking-tight text-gray-900 dark:text-white mb-1">
-                Control Action Items
-              </h5>
-              <p className="font-normal mb-1 text-gray-700 dark:text-gray-400">
-                This table details your organization's focus areas to become
-                fully adherent to CMMC level 1.
-              </p>
-
-              <p className="font-large mb-4 text-gray-700 dark:text-gray-400 font-bold">
-                Click{" "}
-                <a
-                  target="_blank"
-                  href="/resources/?resource=cmmc-level-1"
-                  className="text-blue-600 dark:text-blue-400 hover:underline"
-                >
-                  here
-                </a>{" "}
-                to view how to implement CMMC controls.
-              </p>
-              <div className="relative overflow-x-auto">
-                <table className="w-full text-sm text-left rtl:text-right text-gray-500 dark:text-gray-400">
-                  <thead className="text-xs text-gray-700 uppercase bg-gray-50 dark:bg-gray-700 dark:text-gray-400">
-                    <tr>
-                      <th
-                        scope="col"
-                        className="px-3 py-3 font-medium text-gray-900 whitespace-nowrap dark:text-white"
-                      >
-                        Control Group
-                      </th>
-                      <th
-                        scope="col"
-                        className="px-3 py-3 font-medium text-gray-900 whitespace-nowrap dark:text-white"
-                      >
-                        Control
-                      </th>
-                      <th
-                        scope="col"
-                        className="px-3 py-3 font-medium text-gray-900 whitespace-nowrap dark:text-white"
-                      >
-                        Control Score
-                      </th>
-                      <th
-                        scope="col"
-                        className="px-6 py-3 font-medium text-gray-900 whitespace-nowrap dark:text-white"
-                      >
-                        Control Status
-                      </th>
-                    </tr>
-                  </thead>
-                  <tbody>
-                    {[
-                      ...assessmentReportData.controlGroupResults.entries(),
-                    ].map(([groupKey, groupVal]) => (
-                      <>
-                        {[...groupVal.controlResults.entries()].map(
-                          ([controlKey, controlVal]) => (
-                            <>
-                              {!isControlCompliant(
-                                controlVal.score,
-                                controlVal.maxScore
-                              ) && (
-                                <>
-                                  <tr
-                                    className="bg-white dark:bg-gray-800"
-                                    key={controlKey}
-                                  >
-                                    <th
-                                      scope="row"
-                                      className="px-3 pt-3 font-semibold text-base text-gray-900 whitespace-nowrap dark:text-white"
-                                    >
-                                      {getControlGroupName(groupKey)} (
-                                      {groupKey})
-                                    </th>
-                                    <th
-                                      scope="row"
-                                      className="px-3 pt-3 font-semibold text-base text-gray-900 whitespace-nowrap dark:text-white"
-                                    >
-                                      {controlKey}
-                                    </th>
-
-                                    <th
-                                      scope="row"
-                                      className="px-3 pt-3 font-semibold text-base text-gray-900 whitespace-nowrap dark:text-white"
-                                    >
-                                      {controlVal.score} / {controlVal.maxScore}
-                                    </th>
-                                    <td className="px-6 pt-3 font-semibold text-base">
-                                      {getControlComplianceStatusComponent(
-                                        controlVal.score,
-                                        controlVal.maxScore
-                                      )}
-                                    </td>
-                                  </tr>
-
-                                  {controlVal.questionsAnswered.map(
-                                    (qa, idx) => (
-                                      <>
-                                        <tr key={idx}>
-                                          <td
-                                            colSpan={3}
-                                            key={idx}
-                                            className="px-3"
-                                          >
-                                            <p>
-                                              {controlKey}.{idx + 1}:{" "}
-                                              {qa.question}
-                                            </p>
-                                          </td>
-                                          <td
-                                            colSpan={1}
-                                            key={idx}
-                                            className="px-6 "
-                                          >
-                                            <p>{qa.answer}</p>
-                                          </td>
-                                        </tr>
-                                        {qa.followUp && (
-                                          <>
-                                            <tr key={idx}>
-                                              <td
-                                                colSpan={3}
-                                                key={idx}
-                                                className="px-3"
-                                              >
-                                                <p>
-                                                  {controlKey}.{idx + 1} Follow
-                                                  up: {qa.followUp.question}
-                                                </p>
-                                              </td>
-                                              <td
-                                                colSpan={1}
-                                                key={idx}
-                                                className="px-6 "
-                                              >
-                                                <p>{qa.followUp.answer}</p>
-                                              </td>
-                                            </tr>
-                                          </>
-                                        )}
-                                      </>
-                                    )
-                                  )}
-                                </>
-                              )}
-                            </>
-                          )
-                        )}
-                      </>
-                    ))}
-                  </tbody>
-                </table>
-              </div>
-            </div>
-          </div>
-        )}
-      </>
-    );
-  };
-
->>>>>>> 5b011109
   // Get page data -> show assessment if assessment fetch success, if not show error to user
   const getPageData = (): JSX.Element => {
     // If error fetching assessment
