import { StrictMode, useEffect, useState } from "react";
import { createRoot } from "react-dom/client";
import { initFlowbite } from "flowbite";

import "../index.css";
import "survey-core/defaultV2.min.css";

import Navbar from "../components/Navbar";
import Chat from "../components/Chat";
import Footer from "../components/Footer";
import { isLoggedIn } from "../amplify/auth";
import {
  redirectToInProgressAssessment,
  redirectToSignIn,
  redirectToCompletedAssessment,
} from "../utils/routing";
import Spinner from "../components/Spinner";
import { formatDateTime, getRelativeTimeString } from "../utils/dateUtils";

import { CompletedAssessment, InProgressAssessment } from "../utils/assessment";

// Helper function to format dates
const formatDate = (dateString: string): string => {
  const date = new Date(dateString);
  return date.toLocaleDateString('en-US', { 
    year: 'numeric', 
    month: 'short', 
    day: 'numeric',
    hour: '2-digit',
    minute: '2-digit'
  });
};

// Helper function to calculate duration between two dates
const calculateDuration = (startDate: string, endDate: string): string => {
  const start = new Date(startDate);
  const end = new Date(endDate);
  const durationMs = end.getTime() - start.getTime();
  
  const days = Math.floor(durationMs / (1000 * 60 * 60 * 24));
  const hours = Math.floor((durationMs % (1000 * 60 * 60 * 24)) / (1000 * 60 * 60));
  
  if (days > 0) {
    return `${days}d ${hours}h`;
  } else {
    return `${hours}h`;
  }
};

// Helper function to calculate time elapsed since a given date
const getTimeAgo = (dateString: string): string => {
  const date = new Date(dateString);
  const now = new Date();
  const diffMs = now.getTime() - date.getTime();
  const diffDays = Math.floor(diffMs / (1000 * 60 * 60 * 24));
  const diffHours = Math.floor((diffMs % (1000 * 60 * 60 * 24)) / (1000 * 60 * 60));
  const diffMinutes = Math.floor((diffMs % (1000 * 60 * 60)) / (1000 * 60));
  
  if (diffDays > 0) {
    return `${diffDays} day${diffDays > 1 ? 's' : ''} ago`;
  } else if (diffHours > 0) {
    return `${diffHours} hour${diffHours > 1 ? 's' : ''} ago`;
  } else if (diffMinutes > 0) {
    return `${diffMinutes} minute${diffMinutes > 1 ? 's' : ''} ago`;
  } else {
    return 'Just now';
  }
};

// Toast notification type
interface Toast {
  id: string;
  message: string;
  type: 'error' | 'success' | 'info';
}

export function Assessments() {
  // Completed assessments state
  const [completedAssessments, setCompletedAssessments] = useState<
    {
      id: string;
      name: string;
      completedAt: string;
      isCompliant: boolean;
      storagePath: string;
      complianceScore: number;
      version: string;
      owner: string | null;
      readonly createdAt: string;
      readonly updatedAt: string;
    }[]
  >([]);
  // In progress assessments state
  const [inProgressAssessments, setInProgressAssessments] = useState<
    {
      id: string;
      name: string;
      percentCompleted: number;
      storagePath: string;
      owner: string | null;
      version: string;
      readonly createdAt: string;
      readonly updatedAt: string;
    }[]
  >([]);

  // Whether to show new assessment form
  const [showNewAssessmentForm, setShowNewAssessmentForm] =
    useState<boolean>(false);
  // New assessment name state
  const [newAssessmentName, setNewAssessmentName] = useState<string>("");
  // Toast notifications
  const [toasts, setToasts] = useState<Toast[]>([]);
  // Is loading
  const [loading, setLoading] = useState<boolean>(true);

  // Add a toast notification
  const addToast = (message: string, type: 'error' | 'success' | 'info' = 'error') => {
    const id = Date.now().toString();
    setToasts(prev => [...prev, { id, message, type }]);
    
    // Auto-dismiss after 5 seconds
    setTimeout(() => {
      dismissToast(id);
    }, 5000);
  };

  // Dismiss a toast notification
  const dismissToast = (id: string) => {
    setToasts(prev => prev.filter(toast => toast.id !== id));
  };

  // useEffect to handle assessment setting up and adding on completion handler
  useEffect(() => {
    initFlowbite();

    // Initialize function
    const initialize = async () => {
      // Check if user is logged in and if not, redirect to sign in page
      const loggedIn = await isLoggedIn();
      if (!loggedIn) {
        redirectToSignIn();
        return;
      }

      try {
        // Fetch users in progress assessments
        const inProgressAssessments =
          await InProgressAssessment.fetchAllAssessments();
        setInProgressAssessments(inProgressAssessments);

        // Fetch users completed assessments
        const completedAssessments =
          await CompletedAssessment.fetchAllCompletedAssessments();
        setCompletedAssessments(completedAssessments);
      } catch (e) {
        console.error(e);
        addToast(`Error loading assessments: ${e}`);
      }
    };

    // Call initialize function then set laoding to false
    initialize().then(() => {
      setLoading(false);
    });
  }, []);

  // Creating new assessments handler
  const handleCreateNewAssessment = async (name: string) => {
    try {
      const id = await InProgressAssessment.createAssessment(name);
      redirectToInProgressAssessment(id);
    } catch (error) {
      console.error("Error creating assessment:", error);
      addToast(`Failed to create assessment: ${error}`);
    }
  };

  // Delete in progress assessment handler
  const handleDeleteInProgressAssessment = async (id: string) => {
    try {
      await InProgressAssessment.deleteAssessment(id);
      // Update state to remove the deleted assessment
      setInProgressAssessments(prevAssessments => 
        prevAssessments.filter(assessment => assessment.id !== id)
      );
      addToast("Assessment deleted successfully", "success");
    } catch (error) {
      console.error("Error deleting in-progress assessment:", error);
      addToast(`Failed to delete assessment: ${error}`);
    }
  };

  // Delete completed assessment handler
  const handleDeleteCompleteAssessment = async (id: string) => {
    try {
      await CompletedAssessment.deleteAssessment(id);
      // Update state to remove the deleted assessment
      setCompletedAssessments(prevAssessments => 
        prevAssessments.filter(assessment => assessment.id !== id)
      );
      addToast("Assessment deleted successfully", "success");
    } catch (error) {
      console.error("Error deleting completed assessment:", error);
      addToast(`Failed to delete assessment: ${error}`);
    }
  };

  return (
    <>
      <Navbar />
      
      {/* Toast notifications */}
      <div className="fixed top-5 right-5 z-50 flex flex-col gap-2 max-w-md">
        {toasts.map(toast => (
          <div 
            key={toast.id} 
            className={`flex items-center justify-between p-4 rounded-lg shadow-lg animate-slideIn ${
              toast.type === 'error' 
                ? 'bg-red-50 text-red-800 border-l-4 border-red-500 dark:bg-red-900/30 dark:text-red-200' 
                : toast.type === 'success'
                  ? 'bg-green-50 text-green-800 border-l-4 border-green-500 dark:bg-green-900/30 dark:text-green-200'
                  : 'bg-blue-50 text-blue-800 border-l-4 border-blue-500 dark:bg-blue-900/30 dark:text-blue-200'
            }`}
          >
            <div className="flex items-center">
              {toast.type === 'error' && (
                <svg className="w-5 h-5 mr-2" fill="currentColor" viewBox="0 0 20 20" xmlns="http://www.w3.org/2000/svg">
                  <path fillRule="evenodd" d="M18 10a8 8 0 11-16 0 8 8 0 0116 0zm-7 4a1 1 0 11-2 0 1 1 0 012 0zm-1-9a1 1 0 00-1 1v4a1 1 0 102 0V6a1 1 0 00-1-1z" clipRule="evenodd"></path>
                </svg>
              )}
              {toast.type === 'success' && (
                <svg className="w-5 h-5 mr-2" fill="currentColor" viewBox="0 0 20 20" xmlns="http://www.w3.org/2000/svg">
                  <path fillRule="evenodd" d="M10 18a8 8 0 100-16 8 8 0 000 16zm3.707-9.293a1 1 0 00-1.414-1.414L9 10.586 7.707 9.293a1 1 0 00-1.414 1.414l2 2a1 1 0 001.414 0l4-4z" clipRule="evenodd"></path>
                </svg>
              )}
              {toast.type === 'info' && (
                <svg className="w-5 h-5 mr-2" fill="currentColor" viewBox="0 0 20 20" xmlns="http://www.w3.org/2000/svg">
                  <path fillRule="evenodd" d="M18 10a8 8 0 11-16 0 8 8 0 0116 0zm-7-4a1 1 0 11-2 0 1 1 0 012 0zM9 9a1 1 0 000 2h2a1 1 0 100-2H9z" clipRule="evenodd"></path>
                </svg>
              )}
              <p>{toast.message}</p>
            </div>
            <button 
              onClick={() => dismissToast(toast.id)}
              className="ml-4 text-gray-500 hover:text-gray-700 dark:text-gray-400 dark:hover:text-gray-200"
            >
              <svg className="w-5 h-5" fill="currentColor" viewBox="0 0 20 20" xmlns="http://www.w3.org/2000/svg">
                <path fillRule="evenodd" d="M4.293 4.293a1 1 0 011.414 0L10 8.586l4.293-4.293a1 1 0 111.414 1.414L11.414 10l4.293 4.293a1 1 0 01-1.414 1.414L10 11.414l-4.293 4.293a1 1 0 01-1.414-1.414L8.586 10 4.293 5.707a1 1 0 010-1.414z" clipRule="evenodd"></path>
              </svg>
            </button>
          </div>
        ))}
      </div>
      
      <section className="mt-20 bg-white dark:bg-gray-900 px-4 py-8">
        <div className="container mx-auto max-w-6xl">
          {loading ? (
            <div className="flex justify-center py-10">
              <Spinner />
            </div>
          ) : (
            <>
              <div>
                <div className="flex justify-between items-center mb-6">
                  <h1 className="text-3xl font-bold text-gray-900 dark:text-white">
                    CMMC Level 1 Assessments
                  </h1>
                  <button
                    onClick={() => setShowNewAssessmentForm(true)}
                    className="bg-primary-600 hover:bg-primary-700 text-white font-medium py-2 px-4 rounded-lg transition-colors"
                  >
                    New Assessment
                  </button>
                </div>

                {showNewAssessmentForm && (
                  <div className="bg-gray-100 dark:bg-gray-800 p-6 rounded-lg mb-6">
                    <h2 className="text-xl font-semibold mb-4 text-gray-900 dark:text-white">
                      Create New Assessment
                    </h2>
                    <div className="mb-4">
                      <label className="block text-gray-700 dark:text-gray-300 text-sm font-bold mb-2">
                        Assessment name
                      </label>
                      <input
                        type="text"
                        value={newAssessmentName}
                        onChange={(e) =>
                          setNewAssessmentName(e.target.value)
                        }
                        className="bg-white dark:bg-gray-700 border border-gray-300 dark:border-gray-600 rounded-lg py-2 px-4 w-full text-gray-700 dark:text-white"
                        placeholder="Enter a name for your assessment"
                      />
                    </div>
                    <div className="flex space-x-2">
                      <button
                        onClick={() => {
                          handleCreateNewAssessment(newAssessmentName);
                        }}
                        disabled={!newAssessmentName.trim()}
                        className={`bg-primary-600 hover:bg-primary-700 text-white font-medium py-2 px-4 rounded-lg transition-colors ${
                          !newAssessmentName.trim()
                            ? "opacity-50 cursor-not-allowed"
                            : ""
                        }`}
                      >
                        Create
                      </button>
                      <button
                        onClick={() => {
                          setShowNewAssessmentForm(false);
                          setNewAssessmentName("");
                        }}
                        className="bg-gray-300 hover:bg-gray-400 text-gray-800 font-medium py-2 px-4 rounded-lg transition-colors"
                      >
                        Cancel
                      </button>
                    </div>
                  </div>
                )}

                <div className="space-y-8">
                  {/* In Progress Assessments */}
                  <div>
                    <h2 className="text-xl font-semibold mb-4 text-gray-900 dark:text-white">
                      In Progress
                    </h2>

<<<<<<< HEAD
                    {inProgressAssessments.length === 0 ? (
                      <p className="text-gray-500 dark:text-gray-400">
                        No in-progress assessments found.
                      </p>
                    ) : (
                      <div className="grid gap-4 md:grid-cols-2">
                        {inProgressAssessments.map((assessment) => (
                          <div
                            key={assessment.id}
                            className="bg-white dark:bg-gray-800 border border-gray-200 dark:border-gray-700 rounded-lg p-5 shadow-sm"
                          >
                            <div className="flex justify-between">
                              <h3 className="text-lg font-semibold text-gray-900 dark:text-white">
                                {assessment.name}
                              </h3>
                              <span className="px-2 py-1 text-xs bg-yellow-100 text-yellow-800 rounded-full">
                                In Progress
                              </span>
                            </div>
                            
                            {/* Version Information */}
                            <div className="flex flex-wrap gap-1 mt-1">
                              <span className="px-2 py-0.5 text-xs bg-gray-100 text-gray-700 dark:bg-gray-700 dark:text-gray-300 rounded-full">
                                v{assessment.version}
                              </span>
                            </div>
                            
                            <div className="text-sm text-gray-500 dark:text-gray-400 mt-2">
                              <p>Started: {formatDate(assessment.createdAt)}</p>
                              <p>Last updated: {formatDate(assessment.updatedAt)}</p>
                              
                              {/* Time Since Last Update */}
                              <p className="text-sm italic mt-1">
                                Last activity: {getTimeAgo(assessment.updatedAt)}
                              </p>
                              
                              {/* Owner Details */}
                              {assessment.owner && (
                                <p className="flex items-center mt-1">
                                  <svg className="w-4 h-4 mr-1" fill="currentColor" viewBox="0 0 20 20" xmlns="http://www.w3.org/2000/svg">
                                    <path fillRule="evenodd" d="M10 9a3 3 0 100-6 3 3 0 000 6zm-7 9a7 7 0 1114 0H3z" clipRule="evenodd"></path>
                                  </svg>
                                  Owner: {assessment.owner}
                                </p>
                              )}
                              
                              {/* Progress bar */}
                              <div className="mt-3">
                                <div className="flex justify-between mb-1">
                                  <span className="text-xs font-medium text-gray-700 dark:text-gray-300">Progress</span>
                                  <span className="text-xs font-medium text-gray-700 dark:text-gray-300">{assessment.percentCompleted}%</span>
=======
                        {inProgressAssessments.length === 0 ? (
                          <p className="text-gray-500 dark:text-gray-400">
                            No in-progress assessments found.
                          </p>
                        ) : (
                          <div className="grid gap-4 md:grid-cols-2">
                            {inProgressAssessments.map((assessment) => (
                              <div
                                key={assessment.id}
                                className="bg-white dark:bg-gray-800 border border-gray-200 dark:border-gray-700 rounded-lg p-5 shadow-sm"
                              >
                                <div className="flex justify-between">
                                  <h3 className="text-lg font-semibold text-gray-900 dark:text-white">
                                    {assessment.name}
                                  </h3>
                                  <span className="px-2 py-1 text-xs bg-yellow-100 text-yellow-800 rounded-full">
                                    In Progress
                                  </span>
                                </div>
                                <div className="text-sm text-gray-500 dark:text-gray-400 mt-2">
                                  <p>Started: {formatDateTime(assessment.createdAt)}</p>
                                  <p>Last updated: {getRelativeTimeString(assessment.updatedAt)}</p>
>>>>>>> 8b452d78
                                </div>
                                <div className="w-full bg-gray-200 rounded-full h-2.5 dark:bg-gray-700">
                                  <div 
                                    className="bg-primary-600 h-2.5 rounded-full" 
                                    style={{ width: `${assessment.percentCompleted}%` }}
                                  ></div>
                                </div>
                              </div>
                            </div>
                            <div className="mt-4 flex space-x-2">
                              <a
                                href={`/assessment/?assessment-id=${assessment.id}`}
                                className="bg-primary-600 hover:bg-primary-700 text-white font-medium py-1 px-3 rounded-md text-sm transition-colors"
                              >
                                Continue
                              </a>
                              <button
                                onClick={() =>
                                  handleDeleteInProgressAssessment(
                                    assessment.id
                                  )
                                }
                                className="bg-red-600 hover:bg-red-700 text-white font-medium py-1 px-3 rounded-md text-sm transition-colors"
                              >
                                Delete
                              </button>
                            </div>
                          </div>
                        ))}
                      </div>
                    )}
                  </div>

                  {/* Completed Assessments */}
                  <div>
                    <h2 className="text-xl font-semibold mb-4 text-gray-900 dark:text-white">
                      Completed
                    </h2>
                    {completedAssessments.length === 0 ? (
                      <p className="text-gray-500 dark:text-gray-400">
                        No completed assessments found.
                      </p>
                    ) : (
                      <div className="grid gap-4 md:grid-cols-2">
                        {completedAssessments.map((assessment) => (
                          <div
                            key={assessment.id}
                            className="bg-white dark:bg-gray-800 border border-gray-200 dark:border-gray-700 rounded-lg p-5 shadow-sm"
                          >
                            <div className="flex justify-between">
                              <h3 className="text-lg font-semibold text-gray-900 dark:text-white">
                                {assessment.name}
                              </h3>
                              <span className="px-2 py-1 text-xs bg-green-100 text-green-800 rounded-full">
                                Completed
                              </span>
                            </div>
                            
                            {/* Version Information */}
                            <div className="flex flex-wrap gap-1 mt-1">
                              <span className="px-2 py-0.5 text-xs bg-gray-100 text-gray-700 dark:bg-gray-700 dark:text-gray-300 rounded-full">
                                v{assessment.version}
                              </span>
                            </div>
                            
                            <div className="text-sm text-gray-500 dark:text-gray-400 mt-2">
                              <p>Completed: {formatDate(assessment.completedAt)}</p>
                              
                              {/* Duration Metrics */}
                              <p>Duration: {calculateDuration(assessment.createdAt, assessment.completedAt)}</p>
                              
                              {/* Owner Details */}
                              {assessment.owner && (
                                <p className="flex items-center">
                                  <svg className="w-4 h-4 mr-1" fill="currentColor" viewBox="0 0 20 20" xmlns="http://www.w3.org/2000/svg">
                                    <path fillRule="evenodd" d="M10 9a3 3 0 100-6 3 3 0 000 6zm-7 9a7 7 0 1114 0H3z" clipRule="evenodd"></path>
                                  </svg>
                                  Owner: {assessment.owner}
                                </p>
                              )}
                              
                              <p>Score: {assessment.complianceScore}%</p>
                              
                              {/* Visual Compliance Indicator */}
                              <div className="mt-3">
                                <div className={`flex items-center p-2 rounded-md ${
                                  assessment.isCompliant 
                                    ? 'bg-green-50 dark:bg-green-900/20 border border-green-200 dark:border-green-900/50' 
                                    : 'bg-red-50 dark:bg-red-900/20 border border-red-200 dark:border-red-900/50'
                                }`}>
                                  <div className={`p-1.5 rounded-full mr-2 ${
                                    assessment.isCompliant 
                                      ? 'bg-green-500 text-white' 
                                      : 'bg-red-500 text-white'
                                  }`}>
                                    {assessment.isCompliant ? (
                                      <svg className="w-4 h-4" fill="none" stroke="currentColor" viewBox="0 0 24 24" xmlns="http://www.w3.org/2000/svg">
                                        <path strokeLinecap="round" strokeLinejoin="round" strokeWidth="2" d="M5 13l4 4L19 7"></path>
                                      </svg>
                                    ) : (
                                      <svg className="w-4 h-4" fill="none" stroke="currentColor" viewBox="0 0 24 24" xmlns="http://www.w3.org/2000/svg">
                                        <path strokeLinecap="round" strokeLinejoin="round" strokeWidth="2" d="M6 18L18 6M6 6l12 12"></path>
                                      </svg>
                                    )}
                                  </div>
                                  <span className={`text-sm font-medium ${
                                    assessment.isCompliant 
                                      ? 'text-green-800 dark:text-green-200' 
                                      : 'text-red-800 dark:text-red-200'
                                  }`}>
                                    {assessment.isCompliant ? 'CMMC Level 1 Compliant' : 'Not Compliant with CMMC Level 1'}
                                  </span>
                                </div>
<<<<<<< HEAD
=======
                                <div className="text-sm text-gray-500 dark:text-gray-400 mt-2">
                                  <p>Completed: {formatDateTime(assessment.completedAt)}</p>
                                  <p>Score: {assessment.complianceScore}%</p>
                                  <p>
                                    Status:{" "}
                                    <span
                                      className={
                                        assessment.isCompliant
                                          ? "text-green-600"
                                          : "text-red-600"
                                      }
                                    >
                                      {assessment.isCompliant
                                        ? "Compliant"
                                        : "Non-Compliant"}
                                    </span>
                                  </p>
                                </div>
                                <div className="mt-4 flex space-x-2">
                                  {/* <button
                                  onClick={() => loadAssessment(assessment.id)}
                                  className="bg-primary-600 hover:bg-primary-700 text-white font-medium py-1 px-3 rounded-md text-sm transition-colors"
                                >
                                  View
                                </button> */}
                                  <button
                                    onClick={() =>
                                      handleDeleteCompleteAssessment(
                                        assessment.id
                                      )
                                    }
                                    className="bg-red-600 hover:bg-red-700 text-white font-medium py-1 px-3 rounded-md text-sm transition-colors"
                                  >
                                    Delete
                                  </button>
                                </div>
>>>>>>> 8b452d78
                              </div>
                            </div>
                            <div className="mt-4 flex space-x-2">
                              <button
                                onClick={() => redirectToCompletedAssessment(assessment.id)}
                                className="bg-primary-600 hover:bg-primary-700 text-white font-medium py-1 px-3 rounded-md text-sm transition-colors"
                              >
                                View
                              </button>
                              <button
                                onClick={() =>
                                  handleDeleteCompleteAssessment(
                                    assessment.id
                                  )
                                }
                                className="bg-red-600 hover:bg-red-700 text-white font-medium py-1 px-3 rounded-md text-sm transition-colors"
                              >
                                Delete
                              </button>
                            </div>
                          </div>
                        ))}
                      </div>
                    )}
                  </div>
                </div>
              </div>
            </>
          )}
        </div>
      </section>
      <Chat />
      <Footer />
    </>
  );
}

createRoot(document.getElementById("root")!).render(
  <StrictMode>
    <Assessments />
  </StrictMode>
);<|MERGE_RESOLUTION|>--- conflicted
+++ resolved
@@ -76,7 +76,7 @@
 
 export function Assessments() {
   // Completed assessments state
-  const [completedAssessments, setCompletedAssessments] = useState<
+  const [completedAssessments, setCompletedAssessments] = useState
     {
       id: string;
       name: string;
@@ -91,7 +91,7 @@
     }[]
   >([]);
   // In progress assessments state
-  const [inProgressAssessments, setInProgressAssessments] = useState<
+  const [inProgressAssessments, setInProgressAssessments] = useState
     {
       id: string;
       name: string;
@@ -327,7 +327,6 @@
                       In Progress
                     </h2>
 
-<<<<<<< HEAD
                     {inProgressAssessments.length === 0 ? (
                       <p className="text-gray-500 dark:text-gray-400">
                         No in-progress assessments found.
@@ -379,30 +378,6 @@
                                 <div className="flex justify-between mb-1">
                                   <span className="text-xs font-medium text-gray-700 dark:text-gray-300">Progress</span>
                                   <span className="text-xs font-medium text-gray-700 dark:text-gray-300">{assessment.percentCompleted}%</span>
-=======
-                        {inProgressAssessments.length === 0 ? (
-                          <p className="text-gray-500 dark:text-gray-400">
-                            No in-progress assessments found.
-                          </p>
-                        ) : (
-                          <div className="grid gap-4 md:grid-cols-2">
-                            {inProgressAssessments.map((assessment) => (
-                              <div
-                                key={assessment.id}
-                                className="bg-white dark:bg-gray-800 border border-gray-200 dark:border-gray-700 rounded-lg p-5 shadow-sm"
-                              >
-                                <div className="flex justify-between">
-                                  <h3 className="text-lg font-semibold text-gray-900 dark:text-white">
-                                    {assessment.name}
-                                  </h3>
-                                  <span className="px-2 py-1 text-xs bg-yellow-100 text-yellow-800 rounded-full">
-                                    In Progress
-                                  </span>
-                                </div>
-                                <div className="text-sm text-gray-500 dark:text-gray-400 mt-2">
-                                  <p>Started: {formatDateTime(assessment.createdAt)}</p>
-                                  <p>Last updated: {getRelativeTimeString(assessment.updatedAt)}</p>
->>>>>>> 8b452d78
                                 </div>
                                 <div className="w-full bg-gray-200 rounded-full h-2.5 dark:bg-gray-700">
                                   <div 
@@ -413,7 +388,7 @@
                               </div>
                             </div>
                             <div className="mt-4 flex space-x-2">
-                              <a
+                              
                                 href={`/assessment/?assessment-id=${assessment.id}`}
                                 className="bg-primary-600 hover:bg-primary-700 text-white font-medium py-1 px-3 rounded-md text-sm transition-colors"
                               >
@@ -516,45 +491,6 @@
                                     {assessment.isCompliant ? 'CMMC Level 1 Compliant' : 'Not Compliant with CMMC Level 1'}
                                   </span>
                                 </div>
-<<<<<<< HEAD
-=======
-                                <div className="text-sm text-gray-500 dark:text-gray-400 mt-2">
-                                  <p>Completed: {formatDateTime(assessment.completedAt)}</p>
-                                  <p>Score: {assessment.complianceScore}%</p>
-                                  <p>
-                                    Status:{" "}
-                                    <span
-                                      className={
-                                        assessment.isCompliant
-                                          ? "text-green-600"
-                                          : "text-red-600"
-                                      }
-                                    >
-                                      {assessment.isCompliant
-                                        ? "Compliant"
-                                        : "Non-Compliant"}
-                                    </span>
-                                  </p>
-                                </div>
-                                <div className="mt-4 flex space-x-2">
-                                  {/* <button
-                                  onClick={() => loadAssessment(assessment.id)}
-                                  className="bg-primary-600 hover:bg-primary-700 text-white font-medium py-1 px-3 rounded-md text-sm transition-colors"
-                                >
-                                  View
-                                </button> */}
-                                  <button
-                                    onClick={() =>
-                                      handleDeleteCompleteAssessment(
-                                        assessment.id
-                                      )
-                                    }
-                                    className="bg-red-600 hover:bg-red-700 text-white font-medium py-1 px-3 rounded-md text-sm transition-colors"
-                                  >
-                                    Delete
-                                  </button>
-                                </div>
->>>>>>> 8b452d78
                               </div>
                             </div>
                             <div className="mt-4 flex space-x-2">
